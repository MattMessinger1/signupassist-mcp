/**
 * APIOrchestrator.ts
 * Clean API-first orchestrator for providers with direct API access
 * Flow: BROWSE → FORM_FILL → PAYMENT
 * No scraping, no prerequisites, no session complexity
 */

// V1 default: NO widgets. If we ever bring widgets back, flip env var to true.
const WIDGET_ENABLED = process.env.WIDGET_ENABLED === 'true';

import type { 
  OrchestratorResponse, 
  CardSpec, 
  ButtonSpec,
  IOrchestrator
} from "./types.js";
import type { InputClassification } from "../types.js";
import Logger from "../utils/logger.js";
import { 
  validateDesignDNA, 
  addResponsibleDelegateFooter,
  addAPISecurityContext 
} from "./designDNA.js";
import {
  getAPIProgramsReadyMessage,
  getAPIFormIntroMessage,
  getAPIPaymentSummaryMessage,
  getPaymentAuthorizationMessage,
  getAPISuccessMessage,
  getAPIErrorMessage,
  getPendingCancelConfirmMessage,
  getConfirmedCancelConfirmMessage,
  getCancelSuccessMessage,
  getCancelFailedMessage,
  getPendingCancelSuccessMessage,
  getReceiptsFooterMessage,
  getScheduledRegistrationSuccessMessage,
  getScheduledPaymentAuthorizationMessage,
  getInitialActivationMessage,
  getFallbackClarificationMessage,
  getGracefulDeclineMessage,
  getLocationQuestionMessage,
  getOutOfAreaProgramsMessage,
  SUPPORT_EMAIL
} from "./apiMessageTemplates.js";
import {
  calculateActivationConfidence,
  storedLocationMatchesProvider,
  type ActivationResult,
  type ProviderConfig
} from "../utils/activationConfidence.js";
import { stripHtml } from "../lib/extractionUtils.js";
import { formatInTimeZone } from "date-fns-tz";
import { createClient } from "@supabase/supabase-js";
import { lookupCity } from "../utils/cityLookup.js";
import { analyzeLocation } from "./orchestratorMultiBackend.js";
import { 
  extractActivityFromMessage as matcherExtractActivity,
  getActivityDisplayName
} from "../utils/activityMatcher.js";
import { getAllActiveOrganizations } from "../config/organizations.js";
import { callOpenAI_JSON } from "../lib/openaiHelpers.js";
import { checkAudienceMismatch } from "../utils/audienceParser.js";

// Simple flow steps for API-first providers
enum FlowStep {
  BROWSE = "BROWSE",           // Browse programs → select program
  FORM_FILL = "FORM_FILL",     // Collect child & delegate info
  REVIEW = "REVIEW",           // Review details and consent
  PAYMENT = "PAYMENT",         // Payment method setup (Stripe)
  SUBMIT = "SUBMIT",           // Submit booking confirmation
  COMPLETED = "COMPLETED"      // Booking completed (receipt shown)
}

// Minimal context for API-first flow
interface APIContext {
  step: FlowStep;
  orgRef?: string;
  user_id?: string;
  userTimezone?: string;  // User's IANA timezone (e.g., 'America/Chicago')
  requestedActivity?: string;  // Track what activity user is looking for (e.g., 'swimming', 'coding')

  // Audience preference (e.g., user asked for "adults")
  requestedAdults?: boolean;
  ignoreAudienceMismatch?: boolean;
  
  // Location handling: bypass location filter to show out-of-area programs
  ignoreLocationFilter?: boolean;
  requestedLocation?: string;  // Original location user asked for

  selectedProgram?: any;
  formData?: Record<string, any>;
  numParticipants?: number;
  cardLast4?: string | null;  // Last 4 digits of saved payment method
  cardBrand?: string | null;  // Card brand (Visa, Mastercard, etc.)
  childInfo?: {
    name: string;
    age?: number;
    dob?: string;
  };
  schedulingData?: {
    scheduled_time: string;
    event_id: string;
    total_amount: string;
    program_fee: string;
    program_fee_cents: number;
    formData: any;
  };
  
  // Explicit payment authorization flag - prevents NL parser from skipping consent
  paymentAuthorized?: boolean;
  
  // ChatGPT NL compatibility: store displayed programs for title/ordinal matching
  displayedPrograms?: Array<{ title: string; program_ref: string; program_data?: any }>;
  
  // ChatGPT NL compatibility: pending provider confirmation (for "Yes" responses)
  pendingProviderConfirmation?: string;
  
  // ChatGPT NL compatibility: multi-participant flow
  pendingParticipants?: Array<{ firstName: string; lastName: string; age?: number }>;
  
  // ChatGPT NL compatibility: delegate info collection
  pendingDelegateInfo?: { email?: string; firstName?: string; lastName?: string; phone?: string };
  awaitingDelegateEmail?: boolean;

  // Form schema cache (from bookeo.discover_required_fields)
  requiredFields?: {
    delegate?: Array<{ key: string; label?: string; required?: boolean; type?: string }>;
    participant?: Array<{ key: string; label?: string; required?: boolean; type?: string }>;
  };
}

/**
 * APIOrchestrator
 * Handles conversation flow for API-first providers (Bookeo, future API integrations)
 * Implements IOrchestrator for compatibility with dynamic orchestrator loading
 */
export default class APIOrchestrator implements IOrchestrator {
  private sessions: Map<string, APIContext> = new Map();
  private mcpServer: any;
  
  // Build stamp for debugging which version is running in production
  private static readonly BUILD_STAMP = {
    build_id: '2025-12-21T08:00:00Z',
    orchestrator_mode: 'api-first',
    version: '2.7.0-session-state-recovery'
  };
  
  // LRU cache for input classification results (avoid redundant LLM calls)
  private classificationCache: Map<string, { result: InputClassification; timestamp: number }> = new Map();
  private readonly CACHE_TTL_MS = 10 * 60 * 1000; // 10 minutes
  private readonly CACHE_MAX_SIZE = 500;

  constructor(mcpServer: any) {
    this.mcpServer = mcpServer;
    Logger.info("APIOrchestrator initialized - API-first mode with MCP tool access");
    Logger.info(`[BUILD] ${JSON.stringify(APIOrchestrator.BUILD_STAMP)}`);
  }

  /**
   * SESSION KEYING (Auth0 + client sessionId)
   *
   * Problem: in production logs we were effectively keying sessions ONLY by Auth0 user id,
   * which causes "new chat" or "refresh" to resurrect an older in-flight signup (stuck on a prior program).
   *
   * Fix: if userId is present, scope the durable session id to:
   *   `${userId}::${originalSessionId}`
   *
   * This preserves "stable identity" (per user) while still allowing multiple independent chat sessions.
   */
  private resolveDurableSessionId(originalSessionId: string, userId?: string): string {
    const sid = String(originalSessionId || "chatgpt").trim();
    const uid = userId ? String(userId).trim() : "";
    if (!uid) return sid;

    // If caller mistakenly passes the Auth0 userId as the sessionId,
    // avoid creating a nonsense key like "auth0|...::auth0|...".
    if (sid === uid) {
      return `${uid}::default`;
    }

    // If already scoped, leave it alone (prevents double-scoping).
    if (sid.includes("::")) {
      return sid;
    }
    return `${uid}::${sid}`;
  }
  
  // ============================================================================
  // ChatGPT Natural Language Parsing Helpers
  // ============================================================================
  
  /**
   * Parse child info from natural language input
   * Handles: "Percy Messinger, 11", "Percy (11)", "Name: Percy, Age: 11"
   * For ChatGPT compatibility where users type instead of clicking buttons
   */
  private parseChildInfoFromMessage(input: string): { name: string; age?: number; firstName?: string; lastName?: string } | null {
    const trimmed = input.trim();
    
    // Pattern 1: "Name, Age" - e.g., "Percy Messinger, 11"
    const commaAgePattern = /^(.+?),?\s*(\d{1,2})(?:\s*(?:years?\s*old|yo))?$/i;
    const commaMatch = trimmed.match(commaAgePattern);
    if (commaMatch) {
      const fullName = commaMatch[1].trim();
      const nameParts = fullName.split(/\s+/);
      return {
        name: fullName,
        age: parseInt(commaMatch[2], 10),
        firstName: nameParts[0],
        lastName: nameParts.slice(1).join(' ') || ''
      };
    }
    
    // Pattern 2: "Name (Age)" - e.g., "Percy (11)"
    const parenPattern = /^(.+?)\s*\((\d{1,2})\)$/;
    const parenMatch = trimmed.match(parenPattern);
    if (parenMatch) {
      const fullName = parenMatch[1].trim();
      const nameParts = fullName.split(/\s+/);
      return {
        name: fullName,
        age: parseInt(parenMatch[2], 10),
        firstName: nameParts[0],
        lastName: nameParts.slice(1).join(' ') || ''
      };
    }
    
    // Pattern 3: "Name: X, Age: Y" - e.g., "Name: Percy, Age: 11"
    const labeledPattern = /^(?:name:?\s*)?(.+?)\s*,?\s*(?:age:?\s*)?(\d{1,2})$/i;
    const labeledMatch = trimmed.match(labeledPattern);
    if (labeledMatch && labeledMatch[1].length < 50) {
      const fullName = labeledMatch[1].trim();
      const nameParts = fullName.split(/\s+/);
      return {
        name: fullName,
        age: parseInt(labeledMatch[2], 10),
        firstName: nameParts[0],
        lastName: nameParts.slice(1).join(' ') || ''
      };
    }
    
    // Pattern 4: Just a name (no age) - e.g., "Percy Messinger"
    // Must look like a proper name (capitalized words, reasonable length)
    if (/^[A-Z][a-z]+(\s+[A-Z][a-z]+)*$/.test(trimmed) && trimmed.length >= 2 && trimmed.length < 50) {
      const nameParts = trimmed.split(/\s+/);
      return {
        name: trimmed,
        firstName: nameParts[0],
        lastName: nameParts.slice(1).join(' ') || ''
      };
    }
    
    return null;
  }

  /**
   * Parse child info in strict "FirstName LastName, Age" format
   * For robust handling of inputs like "Percy Messinger, 11"
   */
  private parseChildLine(input: string): { firstName: string; lastName: string; age: number } | null {
    const s = (input || "").trim();
    // Match: "Percy Messinger, 11" / "Percy Messinger 11" / "Percy Messinger (11)"
    const m = s.match(/^([A-Za-z'-]+)\s+([A-Za-z'-]+)[,\s()]*([0-9]{1,2})\s*$/);
    if (!m) return null;
    const age = Number(m[3]);
    if (!Number.isFinite(age) || age < 0 || age > 120) return null;
    return { firstName: m[1], lastName: m[2], age };
  }
  
  /**
   * Detect if input is a user confirmation
   * Handles: "Yes", "Yeah", "Sure", "Ok", "Confirm", "Go ahead", etc.
   * For ChatGPT compatibility where users type instead of clicking buttons
   */
  private isUserConfirmation(input: string): boolean {
    const confirmPatterns = /^(yes|yeah|yep|yup|sure|ok|okay|confirm|go ahead|please|do it|book it|let's do it|let's go|sounds good|authorize|proceed|continue|absolutely|definitely|i confirm|yes please|that's right|correct)\.?!?$/i;
    return confirmPatterns.test(input.trim());
  }

  // ---------------------------------------------------------------------------
  // Chat-only intent helpers (eliminate "Madison?" + "which activity?" loops)
  // ---------------------------------------------------------------------------
  private isBrowseAllIntent(input: string): boolean {
    const s = (input || "").trim().toLowerCase();
    if (!s) return false;
    return (
      s === "browse" ||
      s === "show" ||
      s === "list" ||
      s === "anything" ||
      s === "whatever" ||
      s.includes("browse") ||
      s.includes("show programs") ||
      s.includes("show classes") ||
      s.includes("list programs") ||
      s.includes("list classes") ||
      s.includes("show all") ||
      s.includes("all programs") ||
      s.includes("all classes")
    );
  }

  private hasSignupIntent(input: string): boolean {
    return /\b(sign\s*up|signup|register|enroll|enrol|book|reserve|set\s*and\s*forget|auto[-\s]?register|schedule)\b/i.test(input || "");
  }

  private hasProgramWords(input: string): boolean {
    return /\b(class|classes|course|courses|program|programs|camp|camps|lesson|lessons|workshop|workshops)\b/i.test(input || "");
  }

  // ============================================================================
  // Option A: Free-text → Form hydration helpers
  // ============================================================================

  /**
   * Best-effort parse for phone numbers from free text
   */
  private parsePhoneNumber(input: string): string | null {
    const phone = input.match(/(\+?1[\s-]?)?(\(?\d{3}\)?[\s.-]?\d{3}[\s.-]?\d{4})/);
    return phone ? phone[0].trim() : null;
  }

  /**
   * Extract likely "delegate name" from text ("Matt Messinger") if present.
   * Very conservative: two capitalized words.
   */
  private parseAdultName(input: string): { firstName: string; lastName: string } | null {
    const m = input.match(/\b([A-Z][a-z]+)\s+([A-Z][a-z]+)\b/);
    if (!m) return null;
    return { firstName: m[1], lastName: m[2] };
  }

  /**
   * Hydrate context.formData from free-text user input using:
   * - known helpers (child name/age, email)
   * - requiredFields schema keys (delegate vs participant)
   *
   * Returns the updated formData (may be partial).
   */
  private hydrateFormDataFromText(input: string, context: APIContext): Record<string, any> {
    const formData: Record<string, any> = { ...(context.formData || {}) };

    // 1) Email
    const email = this.parseDelegateEmail(input);
    if (email) {
      context.pendingDelegateInfo = { ...(context.pendingDelegateInfo || {}), email };
    }

    // 2) Phone
    const phone = this.parsePhoneNumber(input);
    if (phone) {
      context.pendingDelegateInfo = { ...(context.pendingDelegateInfo || {}), phone };
    }

    // 3) Child info
    const child = this.parseChildInfoFromMessage(input);
    if (child) {
      context.childInfo = {
        name: child.name,
        age: child.age,
      };
    }

    // 4) Adult name (delegate)
    const adult = this.parseAdultName(input);
    if (adult) {
      context.pendingDelegateInfo = {
        ...(context.pendingDelegateInfo || {}),
        firstName: context.pendingDelegateInfo?.firstName || adult.firstName,
        lastName: context.pendingDelegateInfo?.lastName || adult.lastName,
      };
    }

    // 5) Map into schema keys (best effort)
    const delegateFields = context.requiredFields?.delegate || [];
    const participantFields = context.requiredFields?.participant || [];

    // Delegate mapping
    const d = context.pendingDelegateInfo || {};
    for (const f of delegateFields) {
      const k = f.key;
      const lk = k.toLowerCase();
      if (formData[k] != null) continue;

      if (d.email && (lk.includes('email'))) formData[k] = d.email;
      else if (d.phone && (lk.includes('phone') || lk.includes('mobile') || lk.includes('cell'))) formData[k] = d.phone;
      else if (d.firstName && (lk.includes('first') && lk.includes('name'))) formData[k] = d.firstName;
      else if (d.lastName && (lk.includes('last') && lk.includes('name'))) formData[k] = d.lastName;
      else if (!lk.includes('first') && !lk.includes('last') && lk.includes('name') && d.firstName && d.lastName) {
        // fallback "name" field
        formData[k] = `${d.firstName} ${d.lastName}`.trim();
      }
    }

    // Participant mapping (single child for now)
    const c = context.childInfo;
    for (const f of participantFields) {
      const k = f.key;
      const lk = k.toLowerCase();
      if (formData[k] != null) continue;

      if (c?.name && lk.includes('name')) formData[k] = c.name;
      else if (typeof c?.age === 'number' && (lk.includes('age') || lk.includes('years'))) formData[k] = c.age;
      else if (c?.dob && (lk.includes('dob') || lk.includes('birth'))) formData[k] = c.dob;
    }

    return formData;
  }

  /**
   * Determine if required fields are satisfied for submit_form.
   * Conservative: all required=true fields must exist and be non-empty.
   */
  private hasAllRequiredFields(context: APIContext, formData: Record<string, any>): boolean {
    const required = [
      ...(context.requiredFields?.delegate || []).filter(f => f.required),
      ...(context.requiredFields?.participant || []).filter(f => f.required),
    ];
    if (required.length === 0) return Object.keys(formData).length > 0;

    for (const f of required) {
      const v = formData[f.key];
      if (v == null) return false;
      if (typeof v === 'string' && v.trim().length === 0) return false;
    }
    return true;
  }
  
  /**
   * Parse program selection from natural language
   * Handles: "The Coding Course", "the first one", "option 2", "number 3"
   * Also handles confirmation phrases ("yes", "sign me up") when only 1 program is displayed
   * For ChatGPT compatibility where users type instead of clicking buttons
   */
  private parseProgramSelection(input: string, displayedPrograms: Array<{ title: string; program_ref: string; program_data?: any }>): { title: string; program_ref: string; program_data?: any } | null {
    console.log('[parseProgramSelection] 🔍 TRACE: Starting parse', {
      input,
      displayedProgramsCount: displayedPrograms?.length || 0,
      displayedTitles: displayedPrograms?.map(p => p.title).join(', ') || 'none'
    });
    
    if (!displayedPrograms || displayedPrograms.length === 0) {
      console.log('[parseProgramSelection] ❌ TRACE: No displayed programs to match against');
      return null;
    }
    
    const normalized = input.toLowerCase().trim();
    
    // CONFIRMATION PHRASE DETECTION: When user says "yes" and only 1 program is displayed
    const confirmationPatterns = /^(yes|yep|yeah|yup|sure|ok|okay|do it|go ahead|sign me up|let's do it|let's go|sounds good|book it|register|proceed|continue|absolutely|definitely|i confirm|yes please|that's right|correct|sign up|start signup|start registration)\.?!?$/i;
    if (confirmationPatterns.test(normalized) && displayedPrograms.length === 1) {
      console.log('[parseProgramSelection] ✅ TRACE: Confirmation phrase with single program - auto-selecting');
      Logger.info('[NL Parse] Confirmation phrase matched with single program', { 
        source: 'natural_language', 
        phrase: input,
        matchedTitle: displayedPrograms[0].title 
      });
      return displayedPrograms[0];
    }
    
    // Strip common prefixes from input: "select ", "choose ", "I want ", etc.
    const cleanedInput = normalized
      .replace(/^(select|choose|pick|i want|i'd like|sign up for|register for|book)\s+/i, '')
      .trim();
    
    // Match by title (fuzzy contains match with improved keyword extraction)
    const titleMatch = displayedPrograms.find(p => {
      const progTitle = (p.title || '').toLowerCase();
      // Check if user's input contains the program title or vice versa
      if (cleanedInput.includes(progTitle) || progTitle.includes(cleanedInput)) {
        return true;
      }
      
      // Extract meaningful keywords from program title (skip CLASS prefixes, ages, etc.)
      const progKeywords = progTitle
        .replace(/^class\s*\d+:\s*/i, '') // Remove "CLASS N:" prefix
        .replace(/\s*\(ages?\s*\d+[-–]\d+\)\s*/gi, '') // Remove "(Ages X-Y)"
        .replace(/\s*ages?\s*\d+[-–]\d+\s*/gi, '') // Remove "Ages X-Y" without parens
        .replace(/\s*–\s*/g, ' ') // Replace em-dash with space
        .trim()
        .toLowerCase();
      
      // Check if cleaned input matches the core program name
      if (cleanedInput.includes(progKeywords) || progKeywords.includes(cleanedInput)) {
        return true;
      }
      
      // Check for significant word overlap (at least 2 words match)
      const inputWords = cleanedInput.split(/\s+/).filter(w => w.length > 2);
      const progWords = progKeywords.split(/\s+/).filter(w => w.length > 2);
      const matchingWords = inputWords.filter(w => progWords.some(pw => pw.includes(w) || w.includes(pw)));
      if (matchingWords.length >= 2) {
        return true;
      }
      
      return false;
    });
    if (titleMatch) {
      console.log('[parseProgramSelection] ✅ TRACE: Matched by title', { 
        matchedTitle: titleMatch.title,
        program_ref: titleMatch.program_ref
      });
      Logger.info('[NL Parse] Program matched by title', { 
        source: 'natural_language', 
        matchedTitle: titleMatch.title,
        userInput: input 
      });
      return titleMatch;
    }
    
    // Match by ordinal: "the first one", "option 2", "number 3", "the second", "Class 2"
    // IMPORTANT: Only match ordinals that appear to be intentional selections, not ages in program names
    // Use strict patterns that require ordinal context (e.g., "class 2", "the first", "option 1")
    const ordinalPatterns = [
      /^(?:class|option|program|number|#)\s*(\d)$/i,                  // "class 2", "option 1", "#3"
      /^(\d)(?:st|nd|rd|th)?(?:\s+(?:one|class|option|program))?$/i,  // "2nd", "3rd one", "1st class"
      /^the\s+(first|second|third|fourth|fifth)\s*(?:one|class|option|program)?$/i, // "the first one"
      /^(first|second|third|fourth|fifth)\s*(?:one|class|option|program)?$/i,       // "first one", "second"
    ];
    
    for (const pattern of ordinalPatterns) {
      const ordinalMatch = cleanedInput.match(pattern);
      if (ordinalMatch) {
        const matched = (ordinalMatch[1] || '').toLowerCase();
        const ordinalMap: Record<string, number> = {
          'first': 0, '1st': 0, '1': 0, 'one': 0,
          'second': 1, '2nd': 1, '2': 1, 'two': 1,
          'third': 2, '3rd': 2, '3': 2, 'three': 2,
          'fourth': 3, '4th': 3, '4': 3, 'four': 3,
          'fifth': 4, '5th': 4, '5': 4, 'five': 4,
        };
        const idx = ordinalMap[matched] ?? -1;
        console.log('[parseProgramSelection] 🔍 TRACE: Ordinal match attempt', {
          pattern: pattern.source,
          matched,
          idx,
          programsAvailable: displayedPrograms.length
        });
        if (idx >= 0 && idx < displayedPrograms.length) {
          console.log('[parseProgramSelection] ✅ TRACE: Matched by ordinal', {
            ordinal: matched,
            index: idx,
            matchedTitle: displayedPrograms[idx].title,
            program_ref: displayedPrograms[idx].program_ref
          });
          Logger.info('[NL Parse] Program matched by ordinal', { 
            source: 'natural_language', 
            ordinal: matched,
            index: idx,
            matchedTitle: displayedPrograms[idx].title 
          });
          return displayedPrograms[idx];
        }
      }
    }
    
    console.log('[parseProgramSelection] ❌ TRACE: No match found');
    return null;
  }
  
  /**
   * Parse multiple children from a single natural language message
   * Handles: "Percy, 11 and Alice, 9", "John Smith 8, Jane Smith 6"
   * For ChatGPT multi-participant registration flow
   */
  private parseMultipleChildrenFromMessage(input: string): Array<{ name: string; age?: number; firstName?: string; lastName?: string }> {
    const results: Array<{ name: string; age?: number; firstName?: string; lastName?: string }> = [];
    
    // Split by common delimiters: "and", "&", newlines, semicolons
    const segments = input.split(/\s+(?:and|&)\s+|[;\n]+/i).map(s => s.trim()).filter(Boolean);
    
    for (const segment of segments) {
      const parsed = this.parseChildInfoFromMessage(segment);
      if (parsed) {
        results.push(parsed);
      }
    }
    
    // If no splits worked, try parsing the whole input as a single child
    if (results.length === 0) {
      const singleParsed = this.parseChildInfoFromMessage(input);
      if (singleParsed) {
        results.push(singleParsed);
      }
    }
    
    return results;
  }
  
  /**
   * Detect if input indicates user is done adding participants
   * Handles: "done", "that's all", "no more", "finished", "nope", etc.
   */
  private isDoneIndicator(input: string): boolean {
    const donePatterns = /^(done|that's all|thats all|no more|finished|complete|nobody else|just (them|those|that)|nope|no|i'm done|im done|that's it|thats it|all set|we're good|were good)\.?!?$/i;
    return donePatterns.test(input.trim());
  }
  
  /**
   * Parse delegate email from natural language input
   * Handles: "my email is john@example.com", "john@example.com", "email: john@test.com"
   */
  private parseDelegateEmail(input: string): string | null {
    const emailPattern = /[\w.+-]+@[\w.-]+\.\w{2,}/;
    const match = input.match(emailPattern);
    return match ? match[0].toLowerCase() : null;
  }
  
  /**
   * Parse secondary actions from natural language
   * Handles: "show my registrations", "cancel my booking", "view audit trail"
   */
  private parseSecondaryAction(input: string): { action: string; payload?: any } | null {
    const normalized = input.toLowerCase().trim();
    
    // View registrations / receipts / bookings
    if (/\b(show|view|see|list|my)\b.*\b(registrations?|bookings?|receipts?|signups?|enrollments?)\b/i.test(normalized) ||
        /\b(registrations?|bookings?|receipts?)\b.*\b(please|show|view)?\b/i.test(normalized)) {
      Logger.info('[NL Parse] Secondary action detected: view_receipts', { source: 'natural_language', input });
      return { action: 'view_receipts' };
    }
    
    // Cancel registration
    if (/\b(cancel|remove|delete|undo)\b.*\b(registration|booking|signup|enrollment)\b/i.test(normalized) ||
        /\b(registration|booking)\b.*\b(cancel|remove)\b/i.test(normalized)) {
      Logger.info('[NL Parse] Secondary action detected: cancel_registration', { source: 'natural_language', input });
      return { action: 'cancel_registration' };
    }
    
    // View audit trail / history
    if (/\b(audit|trail|history|log|activity)\b/i.test(normalized) && 
        /\b(show|view|see|my)\b/i.test(normalized)) {
      Logger.info('[NL Parse] Secondary action detected: view_audit_trail', { source: 'natural_language', input });
      return { action: 'view_audit_trail' };
    }
    
    return null;
  }
  
  /**
   * Normalize location input by stripping common qualifiers
   * Handles: "near Chicago", "around Madison", "in the Madison area"
   */
  private normalizeLocationInput(input: string): string {
    return input
      .replace(/\b(near|around|close to|in|at|the)\b/gi, '')
      .replace(/\b(area|region|city|metro|vicinity)\b/gi, '')
      .trim()
      .replace(/\s+/g, ' '); // Collapse multiple spaces
  }
  
  /**
   * Extract a city name from a message that may contain other content
   * Handles: "STEM classes in Madison", "Find robotics near Madison WI", "swimming in Madison, Wisconsin"
   * 
   * Uses pattern matching to find city references within longer messages
   */
  private extractCityFromMessage(input: string): string | null {
    const normalized = input.toLowerCase().trim();
    
    // Pattern 1: "in [City]" or "in [City], [State]" or "in [City] [State]"
    const inCityMatch = input.match(/\bin\s+([A-Z][a-z]+(?:\s+[A-Z][a-z]+)?)\s*,?\s*([A-Z]{2})?/i);
    if (inCityMatch) {
      const city = inCityMatch[1].trim();
      const state = inCityMatch[2];
      const result = lookupCity(state ? `${city}, ${state}` : city);
      if (result.found) {
        return state ? `${city}, ${state}` : city;
      }
    }
    
    // Pattern 2: "near [City]" or "near [City], [State]"
    const nearCityMatch = input.match(/\bnear\s+([A-Z][a-z]+(?:\s+[A-Z][a-z]+)?)\s*,?\s*([A-Z]{2})?/i);
    if (nearCityMatch) {
      const city = nearCityMatch[1].trim();
      const state = nearCityMatch[2];
      const result = lookupCity(state ? `${city}, ${state}` : city);
      if (result.found) {
        return state ? `${city}, ${state}` : city;
      }
    }
    
    // Pattern 3: "[City], [State]" anywhere in the message
    const cityStateMatch = input.match(/\b([A-Z][a-z]+(?:\s+[A-Z][a-z]+)?)\s*,\s*([A-Z]{2})\b/);
    if (cityStateMatch) {
      const city = cityStateMatch[1].trim();
      const state = cityStateMatch[2];
      const result = lookupCity(`${city}, ${state}`);
      if (result.found) {
        return `${city}, ${state}`;
      }
    }
    
    // Pattern 4: Check known supported cities in the message
    const supportedCities = this.getSupportedCities();
    for (const city of supportedCities) {
      // Case-insensitive check for city name
      const cityRegex = new RegExp(`\\b${city}\\b`, 'i');
      if (cityRegex.test(normalized)) {
        // Found a supported city - verify with lookup
        const result = lookupCity(city);
        if (result.found) {
          return result.suggestedMatch!.city;
        }
      }
    }
    
    // Pattern 5: Try to find any city-like word (capitalized word at word boundary)
    // and verify it with lookupCity
    const potentialCities = input.match(/\b([A-Z][a-z]+(?:\s+[A-Z][a-z]+)?)\b/g);
    if (potentialCities) {
      for (const potential of potentialCities) {
        // Skip common non-city words
        const skipWords = ['I', 'STEM', 'Find', 'Looking', 'Need', 'Want', 'Please', 'Help', 'For', 'My', 'The', 'And', 'Or', 'In', 'Near', 'At'];
        if (skipWords.includes(potential)) continue;
        
        const result = lookupCity(potential);
        if (result.found && !result.needsDisambiguation) {
          return result.suggestedMatch!.city;
        }
      }
    }
    
    return null;
  }
  
  // ============================================================================
  // Tiered Input Classification System
  // ============================================================================
  
  /**
   * Get cities from registered organizations (dynamic, no hardcoding)
   */
  private getSupportedCities(): string[] {
    return getAllActiveOrganizations()
      .map(org => org.location?.city?.toLowerCase())
      .filter((city): city is string => !!city);
  }
  
  /**
   * Get organization search keywords for pattern detection
   */
  private getOrgSearchKeywords(): string[] {
    return getAllActiveOrganizations()
      .flatMap(org => org.searchKeywords || [])
      .map(kw => kw.toLowerCase());
  }
  
  /**
   * Tier 1: Fast heuristic detection for organizations
   * Detects possessives, business suffixes, and known org keywords
   */
  private detectOrganizationPattern(input: string): boolean {
    const normalized = input.toLowerCase().trim();
    
    // Check against registered org keywords (dynamic!)
    const orgKeywords = this.getOrgSearchKeywords();
    if (orgKeywords.some(kw => normalized.includes(kw))) {
      return true;
    }
    
    // Possessive pattern: "Joe's", "Mary's" (common in business names)
    if (/\b\w+'s\b/i.test(input)) {
      return true;
    }
    
    // Business suffixes that indicate organization names
    const bizSuffixes = ['inc', 'llc', 'club', 'studio', 'academy', 'center', 'centre', 'school', 'gym', 'ymca', 'ywca'];
    if (bizSuffixes.some(s => normalized.includes(s))) {
      return true;
    }
    
    return false;
  }
  
  /**
   * Tiered input classification: fast heuristics → cache → LLM fallback
   * Guarantees <5ms for 80-90% of cases, uses LLM only when ambiguous
   */
  private async classifyInputType(input: string): Promise<InputClassification> {
    const normalized = input.toLowerCase().trim();
    
    // Tier 1: Fast heuristic - check activity keywords first
    const activityMatch = matcherExtractActivity(input);
    if (activityMatch) {
      Logger.debug('[classifyInputType] Tier 1 heuristic: detected activity', activityMatch);
      return { 
        type: 'activity', 
        confidence: 0.95, 
        source: 'heuristic',
        detectedValue: activityMatch
      };
    }
    
    // Tier 1: Fast heuristic - check organization patterns
    if (this.detectOrganizationPattern(input)) {
      Logger.debug('[classifyInputType] Tier 1 heuristic: detected organization pattern');
      return { 
        type: 'organization', 
        confidence: 0.90, 
        source: 'heuristic',
        detectedValue: input 
      };
    }
    
    // Tier 2: Check cache
    const cached = this.classificationCache.get(normalized);
    if (cached && (Date.now() - cached.timestamp) < this.CACHE_TTL_MS) {
      Logger.debug('[classifyInputType] Tier 2 cache hit');
      return { ...cached.result, source: 'cache' };
    }
    
    // Tier 3: LLM fallback for truly ambiguous cases
    try {
      Logger.info('[classifyInputType] Tier 3 LLM fallback for:', input);
      
      const llmResult = await callOpenAI_JSON({
        model: 'gpt-4o-mini',
        system: `Classify user input as either an activity/program type or an organization name.
Activity examples: "swimming", "coding classes", "basket weaving", "darts"
Organization examples: "Joe's Dance Studio", "YMCA", "AIM Design", "Madison Swim Club"
Return JSON: {"type":"activity"|"organization","confidence":0.0-1.0}
If truly ambiguous, use type "ambiguous" with lower confidence.`,
        user: input,
        maxTokens: 50,
        temperature: 0,
      });
      
      const result: InputClassification = {
        type: llmResult?.type === 'activity' ? 'activity' : 
              llmResult?.type === 'organization' ? 'organization' : 'ambiguous',
        confidence: typeof llmResult?.confidence === 'number' ? llmResult.confidence : 0.5,
        source: 'llm',
        detectedValue: input
      };
      
      // Cache the result (with LRU eviction)
      if (this.classificationCache.size >= this.CACHE_MAX_SIZE) {
        // Remove oldest entry
        const oldestKey = this.classificationCache.keys().next().value;
        if (oldestKey) this.classificationCache.delete(oldestKey);
      }
      this.classificationCache.set(normalized, { result, timestamp: Date.now() });
      
      return result;
    } catch (error) {
      Logger.warn('[classifyInputType] LLM fallback failed, defaulting to ambiguous:', error);
      return { type: 'ambiguous', confidence: 0.3, source: 'heuristic' };
    }
  }

  /**
   * Invoke MCP tool internally for audit compliance
   * All tool calls go through the MCP layer to ensure audit logging
   * @param auditContext - Optional audit context with mandate_id for audit trail linking
   */
  private async invokeMCPTool(
    toolName: string, 
    args: any,
    auditContext?: { mandate_id?: string; plan_execution_id?: string; user_id?: string }
  ): Promise<any> {
    if (!this.mcpServer?.tools?.has(toolName)) {
      const available = this.mcpServer?.tools ? Array.from(this.mcpServer.tools.keys()).join(', ') : 'none';
      throw new Error(`MCP tool not found: ${toolName}. Available: ${available}`);
    }
    
    const tool = this.mcpServer.tools.get(toolName);
    Logger.info(`[MCP] Invoking tool: ${toolName}${auditContext?.mandate_id ? ` (mandate: ${auditContext.mandate_id.substring(0, 8)}...)` : ''}`);
    
    // Inject audit context into args for tool handler (including user_id for RLS)
    const argsWithAudit = {
      ...args,
      _audit: {
        plan_execution_id: auditContext?.plan_execution_id || null,
        mandate_id: auditContext?.mandate_id,
        user_id: auditContext?.user_id
      }
    };
    
    return await tool.handler(argsWithAudit);
  }

  /**
   * Get Supabase client for database operations
   * Creates client on-demand with service role key
   */
  private getSupabaseClient() {
    const supabaseUrl = process.env.SUPABASE_URL!;
    const supabaseServiceKey = process.env.SUPABASE_SERVICE_ROLE_KEY!;
    return createClient(supabaseUrl, supabaseServiceKey);
  }

  /**
   * Format time for user's timezone
   * Uses user's IANA timezone from context, falls back to UTC
   */
  private formatTimeForUser(date: Date | string, context: APIContext): string {
    const timezone = context.userTimezone || 'UTC';
    const dateObj = typeof date === 'string' ? new Date(date) : date;
    
    return formatInTimeZone(
      dateObj,
      timezone,
      'MMM d, yyyy \'at\' h:mm a zzz'
    );
  }

  /**
   * Main entry point: process user message or action
   * @param userTimezone - User's IANA timezone (e.g., 'America/Chicago')
   * @param userId - Optional authenticated user ID (from frontend or Auth0 JWT)
   */
  async generateResponse(
    input: string,
    sessionId: string,
    action?: string,
    payload?: any,
    userTimezone?: string,
    userId?: string
  ): Promise<OrchestratorResponse> {
    try {
      // ================================================================
      // AUTH0 + CLIENT SESSION SCOPING
      // Make sessions per (auth0 user) + (client sessionId), so new chat/refresh
      // creates a new session instead of resurrecting an old in-flight signup.
      // ================================================================
      const originalSessionId = String(sessionId || "chatgpt");
      const durableSessionId = this.resolveDurableSessionId(originalSessionId, userId);
      const isAuth0Session = !!userId;
      
      if (durableSessionId !== originalSessionId) {
        Logger.info("[AUTH0-SESSION] 🔑 Session key resolution", {
          originalSessionId,
          auth0UserId: userId,
          durableSessionId,
          isAuth0Session
        });
      }

      // IMPORTANT: from here on, use the durableSessionId for ALL context/persistence.
      const contextSessionId = durableSessionId;

      // ✅ CRITICAL: Use async context loading to restore from Supabase if needed
      // This fixes ChatGPT multi-turn conversations losing context between API calls
      const context = await this.getContextAsync(contextSessionId);

      Logger.info('[generateResponse] Context loaded', {
        sessionId,
        contextSessionId,
        isAuth0Session,
        step: context.step,
        hasSelectedProgram: !!context.selectedProgram,
        hasFormData: !!context.formData,
        hasSchedulingData: !!context.schedulingData,
        requestedActivity: context.requestedActivity
      });

      // Store user ID and timezone in context
      if (userId) {
        this.updateContext(contextSessionId, { user_id: userId });
        Logger.info('[APIOrchestrator] User authenticated', { userId });
      }

      // Store user timezone in context
      if (userTimezone && userTimezone !== context.userTimezone) {
        this.updateContext(contextSessionId, { userTimezone });
      }

      // Handle explicit actions (button clicks)
      if (action) {
        const response = await this.handleAction(action, payload, contextSessionId, context, input);
        return this.attachContextSnapshot(response, contextSessionId);
      }

      // Handle natural language messages
      const response = await this.handleMessage(input, contextSessionId, context);
      return this.attachContextSnapshot(response, contextSessionId);
    } catch (error) {
      Logger.error('APIOrchestrator error:', error);
      return this.formatError('Sorry, something went wrong. Please try again.');
    }
  }

  /**
   * Handle action (button click)
   */
  private async handleAction(
    action: string,
    payload: any,
    sessionId: string,
    context: APIContext,
    input?: string  // Optional: user's natural language message for fallback parsing
  ): Promise<OrchestratorResponse> {
    // -------------------------------------------------------------------------
    // Secondary Bug Fix: Resolve aliases FIRST (before any step gating).
    // -------------------------------------------------------------------------
    const ACTION_ALIASES: Record<string, string> = {
      'confirm_booking': 'authorize_payment',    // Old ChatGPT action name
      'cancel_booking': 'cancel_registration',   // Old ChatGPT action name
      'answer_questions': 'submit_form',         // Old ChatGPT action name
      'start_over': 'clear_context',             // Old ChatGPT action name
      'show_more_programs': 'search_programs',   // Alias for browse
      'back': 'clear_context',                   // Treat back as reset
    };
    
    const resolvedAction = ACTION_ALIASES[action] || action;
    if (resolvedAction !== action) {
      Logger.info(`[handleAction] Aliased deprecated action: ${action} → ${resolvedAction}`);
    }

    // -------------------------------------------------------------------------
    // Step gate based on RESOLVED action (not deprecated action).
    // Prevents weird "gated before alias" behaviors.
    // -------------------------------------------------------------------------
    const STEP_REQUIREMENTS: Record<string, FlowStep> = {
      // user must be filling a form to submit it
      'submit_form': FlowStep.FORM_FILL,
      // payment authorization should only happen in PAYMENT step
      'authorize_payment': FlowStep.PAYMENT,
    };
    const requiredStep = STEP_REQUIREMENTS[resolvedAction];
    if (requiredStep && context.step !== requiredStep) {
      Logger.warn(`[${resolvedAction}] ⛔ STEP GATE: Not in ${requiredStep} step`, { currentStep: context.step });
      return this.formatResponse(
        `Step 1/5 — Finding classes\n\nWe need to collect some information first before I can continue.`,
        undefined,
        []
      );
    }
    
    switch (resolvedAction) {
      case "search_programs": {
        // =========================================================================
        // BROWSE INTENT: Clear selection state before showing programs
        // This ensures "yes" won't be misinterpreted as confirming stale selection
        // =========================================================================
        const ignore = typeof payload?.ignoreAudienceMismatch === 'boolean' ? payload.ignoreAudienceMismatch : false;
        this.updateContext(sessionId, { 
          ignoreAudienceMismatch: ignore,
          selectedProgram: null,
          step: FlowStep.BROWSE,
        });
        Logger.info('[search_programs] Cleared selection state for fresh browse');
        return await this.searchPrograms(payload.orgRef || "aim-design", sessionId);
      }

      case "select_program":
        {
          // -------------------------------------------------------------------
          // ChatGPT Compatibility Fix:
          // Sometimes ChatGPT triggers select_program with an empty payload when
          // the user types "yes" instead of clicking a card button.
          // We recover using displayedPrograms + natural-language parsing.
          // -------------------------------------------------------------------
          const hasPayload =
            payload &&
            typeof payload === "object" &&
            Object.keys(payload).length > 0;

          if (!hasPayload && typeof input === "string") {
            const displayed = context.displayedPrograms || [];
            // Try to infer selection from user's text (yes/ordinal/title)
            const inferred = this.parseProgramSelection(input, displayed);
            if (inferred) {
              const recoveredPayload = {
                program_ref: inferred.program_ref,
                program_data: inferred.program_data || {
                  title: inferred.title,
                  program_ref: inferred.program_ref,
                },
              };
              Logger.info("[select_program] Recovered missing payload from NL input", {
                input,
                program_ref: recoveredPayload.program_ref,
              });
              return await this.selectProgram(recoveredPayload, sessionId, context, input);
            }

            // If we already have a selectedProgram in context, treat confirmation as proceed
            if (this.isUserConfirmation(input) && context.selectedProgram) {
              const ref =
                (context.selectedProgram?.program_ref as string) ||
                (context.selectedProgram?.ref as string) ||
                undefined;
              if (ref) {
                const recoveredPayload = {
                  program_ref: ref,
                  program_data: context.selectedProgram,
                };
                Logger.info("[select_program] Using selectedProgram from context (confirmation)", {
                  input,
                  program_ref: recoveredPayload.program_ref,
                });
                return await this.selectProgram(recoveredPayload, sessionId, context, input);
              }
            }
          }

          // Default path: use whatever payload we were given (may still error if empty,
          // but now we only hit this when we truly can't infer a selection)
          return await this.selectProgram(payload, sessionId, context, input);
        }

      case "submit_form":
        {
          // -------------------------------------------------------------------
          // Option A: if payload is empty, hydrate from free-text.
          // ChatGPT often sends submit_form with payload {} even after user typed answers.
          // -------------------------------------------------------------------
          const hasPayload =
            payload &&
            typeof payload === "object" &&
            Object.keys(payload).length > 0;

          // If schema isn't stored yet, still hydrate what we can into context.formData.
          if (!hasPayload && typeof input === "string") {
            const hydrated = this.hydrateFormDataFromText(input, context);
            context.formData = hydrated;
            this.updateContext(sessionId, { formData: hydrated, pendingDelegateInfo: context.pendingDelegateInfo, childInfo: context.childInfo });
            payload = { formData: hydrated };
            Logger.info("[submit_form] Hydrated formData from free-text", {
              keys: Object.keys(hydrated),
            });
          }

          // If payload has formData, merge into context
          if (payload?.formData && typeof payload.formData === "object") {
            const merged = { ...(context.formData || {}), ...payload.formData };
            context.formData = merged;
            this.updateContext(sessionId, { formData: merged });
            payload = { ...payload, formData: merged };
          }

          // If after hydration we still don't have required fields, ask for what's missing.
          const current = context.formData || {};
          if (!this.hasAllRequiredFields(context, current)) {
            const missing: string[] = [];
            for (const f of (context.requiredFields?.delegate || []).filter(x => x.required)) {
              if (current[f.key] == null || (typeof current[f.key] === "string" && current[f.key].trim() === "")) {
                missing.push(f.label || f.key);
              }
            }
            for (const f of (context.requiredFields?.participant || []).filter(x => x.required)) {
              if (current[f.key] == null || (typeof current[f.key] === "string" && current[f.key].trim() === "")) {
                missing.push(f.label || f.key);
              }
            }

            if (missing.length > 0) {
              return this.formatResponse(
                `Step 2/5 — Registration details\n\nI still need a couple details:\n\n- ${missing.slice(0, 8).join("\n- ")}\n\nReply with them in one message (you can use commas), and I'll continue.`,
                undefined,
                []
              );
            }
          }

          // ✅ We have required fields -> advance flow to REVIEW
          context.step = FlowStep.REVIEW;
          this.updateContext(sessionId, { step: FlowStep.REVIEW });
          Logger.info("[submit_form] ✅ Required fields satisfied; advancing to REVIEW", {
            sessionId,
            formKeys: Object.keys(context.formData || {}),
          });

          // Now call existing submitForm implementation.
          return await this.submitForm(payload, sessionId, context);
        }

      case "confirm_payment":
        return await this.confirmPayment(payload, sessionId, context);

      case "schedule_auto_registration":
        return await this.scheduleAutoRegistration(payload, sessionId, context);

      case "confirm_scheduled_registration":
        return await this.confirmScheduledRegistration(payload, sessionId, context);

      case "setup_payment_method":
        return await this.setupPaymentMethod(payload, sessionId, context);

      case "view_receipts":
        return await this.viewReceipts(payload, sessionId, context);

      case "view_audit_trail":
        return await this.viewAuditTrail(payload, sessionId, context);

      case "cancel_registration":
        return await this.cancelRegistrationStep1(payload, sessionId, context);

      case "confirm_cancel_registration":
        return await this.cancelRegistrationStep2(payload, sessionId, context);

      case "load_saved_children":
        return await this.loadSavedChildren(payload, sessionId, context);

      case "check_payment_method":
        return await this.checkPaymentMethod(payload, sessionId, context);

      case "save_child":
        return await this.saveChild(payload, sessionId, context);

      case "select_child":
        // Handle child selection from UI action (ChatGPT card click or NL input)
        return await this.handleSelectChild(payload, sessionId, context, input);

      case "load_delegate_profile":
        return await this.loadDelegateProfile(payload, sessionId, context);

      case "save_delegate_profile":
        return await this.saveDelegateProfile(payload, sessionId, context);

      case "show_payment_authorization":
        return await this.showPaymentAuthorization(payload, sessionId, context);

      case "confirm_provider":
        return await this.handleConfirmProvider(payload, sessionId, context);

      case "deny_provider":
        return await this.handleDenyProvider(payload, sessionId, context);

      case "save_location":
        return await this.handleSaveLocation(payload, sessionId, context);

      case "clear_context":
        return await this.handleClearContext(payload, sessionId, context);

      case "browse_all_programs":
        return await this.handleBrowseAllPrograms(payload, sessionId, context);

      case "clear_activity_filter":
        return await this.handleClearActivityFilter(payload, sessionId, context);

      case "show_out_of_area_programs":
        return await this.handleShowOutOfAreaPrograms(payload, sessionId, context);

      case "authorize_payment":
        // ⚠️ HARD STEP GATES - prevent NL bypass of payment flow
        
        // Gate 1: Must have selected a program
        if (!context.selectedProgram?.program_ref) {
          Logger.warn('[authorize_payment] ⛔ STEP GATE: No selected program');
          return this.formatResponse(
            "Let me help you find a program first. Which activity are you looking for?",
            undefined,
            [{ label: "Browse Programs", action: "search_programs", payload: { orgRef: context.orgRef || "aim-design" }, variant: "accent" }]
          );
        }
        
        // Gate 2: Must be in PAYMENT/SUBMIT step
        if (context.step !== FlowStep.PAYMENT && context.step !== FlowStep.SUBMIT) {
          Logger.warn('[authorize_payment] ⛔ STEP GATE: Not in PAYMENT/SUBMIT step', { currentStep: context.step });
          return this.formatResponse(
            "We need to collect some information first before I can process your authorization.",
            undefined,
            [{ label: "Continue Registration", action: "select_program", payload: { program_ref: context.selectedProgram.program_ref }, variant: "accent" }]
          );
        }
        
        // Gate 3: Must have payment method
        if (!context.cardLast4 && !context.cardBrand) {
          Logger.warn('[authorize_payment] ⛔ STEP GATE: No payment method in context');
          return {
            message: "Before I can complete your booking, I need to save a payment method.",
            metadata: {
              componentType: "payment_setup",
              next_action: context.schedulingData ? "confirm_scheduled_registration" : "confirm_payment",
              _build: APIOrchestrator.BUILD_STAMP
            },
            cta: {
              buttons: [
                { label: "Add Payment Method", action: "setup_payment", variant: "accent" }
              ]
            }
          };
        }
        
        // Gate 4: Must have form data
        if (!context.formData) {
          Logger.warn('[authorize_payment] ⛔ STEP GATE: No form data in context');
          return this.formatResponse(
            "I'm missing your registration details. Let me help you select a program first.",
            undefined,
            [{ label: "Browse Programs", action: "search_programs", payload: { orgRef: context.orgRef || "aim-design" }, variant: "accent" }]
          );
        }
        
        // All gates passed - proceed with authorization
        this.updateContext(sessionId, { paymentAuthorized: true });
        Logger.info('[authorize_payment] ✅ Payment explicitly authorized by user - all gates passed');
        if (context.schedulingData) {
          return await this.confirmScheduledRegistration(payload, sessionId, this.getContext(sessionId));
        }
        return await this.confirmPayment(payload, sessionId, this.getContext(sessionId));

      case "setup_payment":
        // Redirect to payment setup flow
        return await this.setupPaymentMethod(payload, sessionId, context);

      case "cancel_flow":
        // User cancelled the flow
        this.updateContext(sessionId, { 
          step: FlowStep.BROWSE,
          schedulingData: undefined,
          paymentAuthorized: undefined
        });
        return this.formatResponse(
          "No problem! Let me know if you'd like to browse other programs.",
          undefined,
          [{ label: "Browse Programs", action: "search_programs", payload: { orgRef: context.orgRef || "aim-design" }, variant: "accent" }]
        );

      default:
        return this.formatError(`Unknown action: ${action}`);
    }
  }

  /**
   * Handle natural language message with activation confidence
   */
  private async handleMessage(
    input: string,
    sessionId: string,
    context: APIContext
  ): Promise<OrchestratorResponse> {
    // ChatGPT NL: Check for secondary actions FIRST (view receipts, cancel, audit trail)
    const secondaryAction = this.parseSecondaryAction(input);
    if (secondaryAction) {
      Logger.info('[NL Parse] Secondary action detected at start of handleMessage', {
        source: 'natural_language',
        action: secondaryAction.action,
        userInput: input
      });
      return await this.handleAction(secondaryAction.action, secondaryAction.payload || {}, sessionId, context);
    }
    
    // ChatGPT NL: Check if user is awaiting delegate email collection
    if (context.awaitingDelegateEmail) {
      const email = this.parseDelegateEmail(input);
      if (email) {
        Logger.info('[NL Parse] Delegate email extracted', { source: 'natural_language', email });
        // Store email and proceed with form submission
        const pendingParticipants = context.pendingParticipants || [];
        this.updateContext(sessionId, { 
          awaitingDelegateEmail: false,
          pendingDelegateInfo: { ...context.pendingDelegateInfo, email }
        });
        
        // Now submit with collected data
        const formData = {
          participants: pendingParticipants,
          delegate: { delegate_email: email }
        };
        
        return await this.submitForm({
          formData,
          program_ref: context.selectedProgram?.program_ref,
          org_ref: context.orgRef || context.selectedProgram?.org_ref
        }, sessionId, context);
      }
      
      // Email not detected - ask again
      return this.formatResponse(
        "I didn't catch that email. Please share your email address (e.g., 'john@example.com').",
        undefined,
        []
      );
    }
    
    // ============================================================================
    // SESSION STATE RECOVERY: Fix corrupted states from race conditions
    // If we're in FORM_FILL or PAYMENT but missing critical context, reset to BROWSE
    // ============================================================================
    const isInvalidFormFillState = context.step === FlowStep.FORM_FILL && !context.selectedProgram;
    const isInvalidReviewState = context.step === FlowStep.REVIEW && !context.selectedProgram;
    const isInvalidPaymentState = (context.step === FlowStep.PAYMENT || context.step === FlowStep.SUBMIT || context.step === FlowStep.COMPLETED) && !context.selectedProgram;
    
    if (isInvalidFormFillState || isInvalidReviewState || isInvalidPaymentState) {
      console.log('[handleMessage] ⚠️ RECOVERY: Detected invalid session state, resetting to BROWSE', {
        currentStep: context.step,
        hasSelectedProgram: !!context.selectedProgram,
        sessionId
      });
      this.updateContext(sessionId, { step: FlowStep.BROWSE });
      context = this.getContext(sessionId); // Refresh context after update
    }
    
    // Check if this might be a location response (simple city/state input)
    // Use normalizeLocationInput to handle fuzzy inputs like "near Chicago"
    // Handle location responses in BROWSE step OR when we're in an active session without a selected program
    const normalizedForLocation = this.normalizeLocationInput(input);
    const shouldHandleAsLocation = this.isLocationResponse(normalizedForLocation) && 
      (context.step === FlowStep.BROWSE || !context.selectedProgram);
    
    if (shouldHandleAsLocation) {
      return await this.handleLocationResponse(normalizedForLocation, sessionId, context);
    }

    // ------------------------------------------------------------------------
    // V1 CHAT-ONLY FAST PATHS
    // If user is clearly trying to sign up / browse programs at AIM Design,
    // skip activation + clarifications and list programs immediately.
    // ------------------------------------------------------------------------
    const mentionsAimDesign = /\baim\s*design\b/i.test(input);
    const wantsProgramsNow =
      this.isBrowseAllIntent(input) || this.hasSignupIntent(input) || this.hasProgramWords(input);

    if (mentionsAimDesign && wantsProgramsNow) {
      this.updateContext(sessionId, {
        orgRef: "aim-design",
        requestedActivity: undefined,
        pendingProviderConfirmation: undefined,
        step: FlowStep.BROWSE
      });
      return await this.searchPrograms("aim-design", sessionId);
    }

    // If user says "browse/show/list/anything" and we already have a provider context,
    // list programs now (don't ask follow-ups).
    if (this.isBrowseAllIntent(input) && (context.orgRef || context.pendingProviderConfirmation)) {
      const orgRef = context.orgRef || context.pendingProviderConfirmation?.toLowerCase().replace(/\s+/g, '-') || "aim-design";
      this.updateContext(sessionId, { orgRef, requestedActivity: undefined, pendingProviderConfirmation: undefined });
      return await this.searchPrograms(orgRef, sessionId);
    }

    // Get user's stored location if authenticated
    let storedCity: string | undefined;
    let storedState: string | undefined;
    
    if (context.user_id) {
      try {
        const profileResult = await this.invokeMCPTool('user.get_delegate_profile', {
          user_id: context.user_id
        });
        if (profileResult?.data?.profile) {
          storedCity = profileResult.data.profile.city;
          storedState = profileResult.data.profile.state;
        }
      } catch (error) {
        Logger.warn('[handleMessage] Failed to load delegate profile:', error);
      }
    }

    // Calculate activation confidence
    const confidence = calculateActivationConfidence(input, {
      isAuthenticated: !!context.user_id,
      storedCity,
      storedState
    });

    // Store detected activity in session context (even if we can't help)
    // This enables filtering programs when user later picks a provider
    const detectedActivity = matcherExtractActivity(input);
    if (detectedActivity) {
      this.updateContext(sessionId, { requestedActivity: detectedActivity });
      Logger.info('[handleMessage] Stored requestedActivity:', detectedActivity);
    }

    // Track audience preference (e.g., "adults") so we can warn on clear mismatches
    const audiencePref = this.detectAudiencePreference(input);
    if (audiencePref) {
      this.updateContext(sessionId, {
        requestedAdults: audiencePref === 'adults',
        ignoreAudienceMismatch: false,
      });
    }

    Logger.info('[handleMessage] Activation confidence:', {
      level: confidence.level,
      reason: confidence.reason,
      provider: confidence.matchedProvider?.name,
      requestedActivity: detectedActivity
    });

    // ========================================================================
    // SINGLE-TURN OPTIMIZATION: Activity + City in one message → immediate search
    // This is the "Set & Forget" philosophy - less back and forth
    // ========================================================================
    if (detectedActivity) {
      // Try to extract city from the same message
      const cityMatch = this.extractCityFromMessage(input);
      if (cityMatch) {
        const locationCheck = analyzeLocation(cityMatch);
        if (locationCheck.found && locationCheck.isInCoverage) {
          Logger.info('[handleMessage] ✅ SINGLE-TURN: Activity + City detected, immediate search', {
            activity: detectedActivity,
            city: locationCheck.city,
            state: locationCheck.state
          });
          
          // Store context and proceed directly to search
          this.updateContext(sessionId, { 
            requestedActivity: detectedActivity,
            requestedLocation: cityMatch,
            step: FlowStep.BROWSE
          });
          
          // Save location if authenticated
          if (context.user_id && locationCheck.city) {
            try {
              await this.invokeMCPTool("user.update_delegate_profile", {
                user_id: context.user_id,
                city: locationCheck.city,
                ...(locationCheck.state && { state: locationCheck.state }),
              });
            } catch (error) {
              Logger.warn("[handleMessage] Failed to save location:", error);
            }
          }
          
          // Get the default org for this coverage area (aim-design for now)
          const orgRef = "aim-design";
          return await this.searchPrograms(orgRef, sessionId);
        }
        
        // City detected but out of coverage - store context and handle gracefully
        if (locationCheck.found && !locationCheck.isInCoverage) {
          this.updateContext(sessionId, { 
            requestedActivity: detectedActivity,
            requestedLocation: cityMatch,
            step: FlowStep.BROWSE
          });
          
          return await this.handleLocationResponse(cityMatch, sessionId, this.getContext(sessionId));
        }
      }
    }

    // Route based on confidence level
    if (confidence.level === 'HIGH' && confidence.matchedProvider) {
      const orgRef = confidence.matchedProvider.name.toLowerCase().replace(/\s+/g, '-');
      // CHAT-ONLY: If user intent is signup/browse/programs, list programs immediately.
      if (this.hasSignupIntent(input) || this.hasProgramWords(input) || this.isBrowseAllIntent(input)) {
        this.updateContext(sessionId, { orgRef, pendingProviderConfirmation: undefined, step: FlowStep.BROWSE });
        return await this.searchPrograms(orgRef, sessionId);
      }
      // Otherwise keep the activation message (still useful for generic/ambiguous opens)
      return await this.activateWithInitialMessage(confidence.matchedProvider, orgRef, sessionId);
    }

    if (confidence.level === 'MEDIUM') {
      // Case A: Activity detected, providers exist, need location
      const activity = matcherExtractActivity(input);
      if (activity && !confidence.matchedProvider) {
        // Store that we're waiting for a city so follow-ups like "for adults?" don't dead-end.
        this.updateContext(sessionId, { step: FlowStep.BROWSE });

        const displayName = getActivityDisplayName(activity);
        return this.formatResponse(
          `I have ${displayName} programs! What city are you in?`,
          undefined,
          []  // Wait for text response
        );
      }
      
      // Case B: Provider name matched (existing logic)
      if (confidence.matchedProvider) {
        const orgRef = confidence.matchedProvider.name.toLowerCase().replace(/\s+/g, '-');

        // CHAT-ONLY: stop "Madison?" and "what activity?" if user intends browse/signup.
        if (this.hasSignupIntent(input) || this.hasProgramWords(input) || this.isBrowseAllIntent(input)) {
          this.updateContext(sessionId, { orgRef, pendingProviderConfirmation: undefined, step: FlowStep.BROWSE });
          return await this.searchPrograms(orgRef, sessionId);
        }

        // Otherwise keep conservative behavior
        if (context.user_id && !storedCity) {
          return this.askForLocation(confidence.matchedProvider, sessionId);
        }
        return this.showFallbackClarification(confidence.matchedProvider, sessionId);
      }
    }

    // LOW confidence for ANONYMOUS users = DON'T ACTIVATE
    // SignupAssist is a high-intent signup tool, not a discovery platform.
    // However: if we're mid-flow (e.g., we already captured an activity and asked for city),
    // do NOT "silent pass"—restate the pending question so the user isn't stuck.
    if (!context.user_id) {
      const shouldContinueBrowseFlow =
        context.step === FlowStep.BROWSE &&
        !!context.requestedActivity &&
        !detectedActivity &&
        !confidence.matchedProvider;

      if (shouldContinueBrowseFlow) {
        const displayName = getActivityDisplayName(context.requestedActivity!);
        const audienceAck =
          context.requestedAdults === true
            ? "Got it — adults." 
            : context.requestedAdults === false
              ? "Got it — kids." 
              : "Got it.";

        return this.formatResponse(
          `${audienceAck} To find ${displayName} programs near you, what city are you in?`,
          undefined,
          []
        );
      }

      Logger.info('[handleMessage] LOW confidence + anonymous user = not activating');
      // Return null to signal "pass" - let ChatGPT route elsewhere
      return null;
    }

    // LOW confidence for AUTHENTICATED users: Context-aware responses based on flow step
    // Also handles ChatGPT NL parsing for form fill and payment steps
    switch (context.step) {
      case FlowStep.BROWSE: {
        // If user says "browse/show/list/anything", list programs now.
        if (this.isBrowseAllIntent(input)) {
          const orgRef = context.orgRef || "aim-design";
          this.updateContext(sessionId, { orgRef, requestedActivity: undefined, pendingProviderConfirmation: undefined });
          return await this.searchPrograms(orgRef, sessionId);
        }

        // If user says "yes" while we have a provider context but no list displayed yet,
        // treat that as "show programs".
        if (
          this.isUserConfirmation(input) &&
          (context.orgRef || context.pendingProviderConfirmation) &&
          (!context.displayedPrograms || context.displayedPrograms.length === 0)
        ) {
          const orgRef =
            context.orgRef ||
            context.pendingProviderConfirmation?.toLowerCase().replace(/\s+/g, '-') ||
            "aim-design";
          this.updateContext(sessionId, { orgRef, requestedActivity: undefined, pendingProviderConfirmation: undefined });
          return await this.searchPrograms(orgRef, sessionId);
        }

        // ChatGPT NL: Check for program selection by title or ordinal
        if (context.displayedPrograms?.length) {
          const selectedProgram = this.parseProgramSelection(input, context.displayedPrograms);
          if (selectedProgram) {
            Logger.info('[NL Parse] Auto-selecting program from NL input', {
              source: 'natural_language',
              program_ref: selectedProgram.program_ref,
              userInput: input
            });
            return await this.selectProgram({
              program_ref: selectedProgram.program_ref,
              program_name: selectedProgram.title,
              program_data: selectedProgram.program_data
            }, sessionId, context);
          }
        }
        
        // ChatGPT NL: Check for provider confirmation ("Yes" after clarification)
        if (this.isUserConfirmation(input) && context.pendingProviderConfirmation) {
          Logger.info('[NL Parse] Auto-confirming provider from NL input', {
            source: 'natural_language',
            provider: context.pendingProviderConfirmation
          });
          return await this.handleConfirmProvider(
            { provider_name: context.pendingProviderConfirmation },
            sessionId,
            context
          );
        }
        break; // Fall through to default behavior
      }
      
      case FlowStep.FORM_FILL: {
        // ChatGPT NL: Multi-participant flow - check for "done" indicator first
        if (this.isDoneIndicator(input) && context.pendingParticipants?.length) {
          Logger.info('[NL Parse] Done indicator detected - submitting with pending participants', {
            source: 'natural_language',
            participantCount: context.pendingParticipants.length,
            userInput: input
          });
          
          // Check if we need delegate email (for unauthenticated or new users)
          const needsDelegateEmail = !context.user_id && !context.pendingDelegateInfo?.email;
          if (needsDelegateEmail) {
            this.updateContext(sessionId, { awaitingDelegateEmail: true });
            return this.formatResponse(
              `Great! I have ${context.pendingParticipants.length} participant${context.pendingParticipants.length > 1 ? 's' : ''} ready.\n\nWhat's your email address? (as the responsible adult)`,
              undefined,
              []
            );
          }
          
          // Submit with collected participants
          const formData = {
            participants: context.pendingParticipants,
            delegate: context.pendingDelegateInfo ? { delegate_email: context.pendingDelegateInfo.email } : undefined
          };
          
          // Clear pending participants after submission
          this.updateContext(sessionId, { pendingParticipants: undefined });
          
          return await this.submitForm({
            formData,
            program_ref: context.selectedProgram?.program_ref,
            org_ref: context.orgRef || context.selectedProgram?.org_ref
          }, sessionId, context);
        }
        
        // ChatGPT NL: Try to parse multiple children from natural language
        const parsedChildren = this.parseMultipleChildrenFromMessage(input);
        if (parsedChildren.length > 0) {
          Logger.info('[NL Parse] Child info extracted from NL input', {
            source: 'natural_language',
            parsedCount: parsedChildren.length,
            parsed: parsedChildren,
            userInput: input
          });
          
          // Add to pending participants
          const existingParticipants = context.pendingParticipants || [];
          const allParticipants = [...existingParticipants, ...parsedChildren.map(child => ({
            firstName: child.firstName || child.name.split(' ')[0],
            lastName: child.lastName || child.name.split(' ').slice(1).join(' ') || '',
            age: child.age
          }))];
          
          this.updateContext(sessionId, { pendingParticipants: allParticipants });
          
          // Build participant name list for confirmation
          const nameList = parsedChildren.map(c => c.name).join(' and ');
          const totalCount = allParticipants.length;
          
          // Ask if there are more participants
          return this.formatResponse(
            `Got it! ${nameList} added (${totalCount} total).\n\nAnyone else to register? Say "done" when that's everyone.`,
            undefined,
            [
              { label: "Done - that's everyone", action: "submit_form", payload: { finalize: true }, variant: "accent" },
              { label: "Add more participants", action: "continue_form", variant: "outline" }
            ]
          );
        }
        
        // Check if we have pending participants but no new ones parsed - might be a "done" variant
        if (context.pendingParticipants?.length && input.trim().length < 20) {
          // Short input that's not a name might be trying to say "done" in different ways
          const mightBeDone = /^(ok|okay|proceed|continue|go|yes|yep|submit|register|book)\.?!?$/i.test(input.trim());
          if (mightBeDone) {
            Logger.info('[NL Parse] Implicit done indicator detected', { source: 'natural_language', input });
            
            // Check if we need delegate email
            const needsDelegateEmail = !context.user_id && !context.pendingDelegateInfo?.email;
            if (needsDelegateEmail) {
              this.updateContext(sessionId, { awaitingDelegateEmail: true });
              return this.formatResponse(
                `Great! What's your email address? (as the responsible adult)`,
                undefined,
                []
              );
            }
            
            const formData = {
              participants: context.pendingParticipants,
              delegate: context.pendingDelegateInfo ? { delegate_email: context.pendingDelegateInfo.email } : undefined
            };
            
            this.updateContext(sessionId, { pendingParticipants: undefined });
            
            return await this.submitForm({
              formData,
              program_ref: context.selectedProgram?.program_ref,
              org_ref: context.orgRef || context.selectedProgram?.org_ref
            }, sessionId, context);
          }
        }
        
        // Fallback: ask for child info explicitly
        const pendingCount = context.pendingParticipants?.length || 0;
        const prompt = pendingCount > 0
          ? `Who else would you like to register? (or say "done" if that's everyone)`
          : "Please share your child's name and age (e.g., 'Percy, 11'). You can add multiple by saying 'Percy, 11 and Alice, 9'.";
        
        return this.formatResponse(
          prompt,
          undefined,
          pendingCount > 0 
            ? [{ label: "Done - that's everyone", action: "submit_form", payload: { finalize: true }, variant: "accent" }]
            : [{ label: "Continue", action: "submit_form", variant: "accent" }]
        );
      }

      case FlowStep.REVIEW: {
        // Await user confirmation of details
        if (this.isUserConfirmation(input)) {
          Logger.info('[Review] User confirmed details', { hasCardOnFile: !!context.cardLast4, futureBooking: !!context.schedulingData });
          if (!context.cardLast4) {
            Logger.info('[Review] No saved card on file – initiating Stripe Checkout');
            const userEmail = context.pendingDelegateInfo?.email || context.formData?.delegate_data?.email || context.formData?.delegate_data?.delegate_email;
            const userId = context.user_id;
            try {
              const sessionRes = await this.invokeMCPTool('stripe.create_checkout_session', {
                user_id: userId,
                user_email: userEmail,
                success_url: "https://signupassist.ai/stripe_return?payment_setup=success&session_id={CHECKOUT_SESSION_ID}",
                cancel_url: "https://signupassist.ai/stripe_return?payment_setup=canceled"
              });
              if (!sessionRes.success || !sessionRes.data?.url) {
                throw new Error(sessionRes.error?.message || "Unknown error");
              }
              // Advance to PAYMENT step awaiting verification
              this.updateContext(sessionId, { step: FlowStep.PAYMENT });
              const stripeUrl = sessionRes.data.url;
              const linkMsg = `💳 **Secure Stripe Checkout**\nPlease add your payment method using the link below. We never see your card details.\n\n🔗 ${stripeUrl}\n\nWhen you've finished, type "done" here to continue.`;
              return this.formatResponse(linkMsg);
            } catch (error) {
              Logger.error("[stripe] Checkout session creation failed:", error);
              return this.formatError("Failed to start payment setup. Please try again.");
            }
          } else {
            // Card already on file – proceed to final booking confirmation
            Logger.info('[Review] Card on file, proceeding to booking');
            this.updateContext(sessionId, { paymentAuthorized: true, step: FlowStep.SUBMIT });
            if (context.schedulingData) {
              return await this.confirmScheduledRegistration({}, sessionId, this.getContext(sessionId));
            } else {
              return await this.confirmPayment({}, sessionId, this.getContext(sessionId));
            }
          }
        }
        if (/cancel/i.test(input.trim())) {
          Logger.info('[Review] User cancelled during review');
          // Reset context for safety
          this.updateContext(sessionId, { step: FlowStep.BROWSE, selectedProgram: undefined });
          return this.formatResponse("Okay, I've canceled that signup. Let me know if you need help with anything else.");
        }
        // If user says something else (e.g. tries to change info), prompt for explicit confirmation
        return this.formatResponse(`Please reply "yes" to confirm the above details or "cancel" to abort.`);
      }

      case FlowStep.PAYMENT: {
        // ChatGPT NL: Detect confirmation from natural language
        if (this.isUserConfirmation(input)) {
          Logger.info('[NL Parse] Payment confirmation detected from NL input', {
            source: 'natural_language',
            hasSchedulingData: !!context.schedulingData,
            userInput: input,
            hasPaymentMethod: !!context.cardLast4,
            paymentAuthorized: !!context.paymentAuthorized
          });
          
          // ⚠️ GUARD 1: Check for saved payment method before allowing confirmation
          if (!context.cardLast4 && context.user_id) {
            Logger.warn('[NL Parse] Payment confirmation attempted without saved payment method');
            return {
              message: "Before I can schedule your registration, I need to save a payment method. You'll only be charged if registration succeeds!",
              metadata: {
                componentType: "payment_setup",
                next_action: context.schedulingData ? "confirm_scheduled_registration" : "confirm_payment",
                schedulingData: context.schedulingData
              },
              cta: {
                buttons: [
                  { label: "Add Payment Method", action: "setup_payment", variant: "accent" }
                ]
              }
            };
          }
          
          // ⚠️ GUARD 2: Require explicit authorization (not just "yes")
          if (!context.paymentAuthorized) {
            Logger.info('[NL Parse] Payment method saved; recording explicit authorization from user confirmation');
            this.updateContext(sessionId, { paymentAuthorized: true, step: FlowStep.SUBMIT });
            if (context.schedulingData) {
              return await this.confirmScheduledRegistration({}, sessionId, this.getContext(sessionId));
            }
            return await this.confirmPayment({}, sessionId, this.getContext(sessionId));
          }
          
          // Route to appropriate confirmation handler
          if (context.schedulingData) {
            return await this.confirmScheduledRegistration({}, sessionId, context);
          }
          return await this.confirmPayment({}, sessionId, context);
        }
        
        // Detect if user indicates they've added payment method (e.g., "done")
        if (/done|card|added|finished/i.test(input.trim())) {
          Logger.info('[Payment] User indicates payment method setup is done, checking status...');
          if (context.user_id) {
            const checkRes = await this.invokeMCPTool('stripe.check_payment_status', { user_id: context.user_id });
            if (checkRes.success && checkRes.data?.hasPaymentMethod) {
              const { last4, brand } = checkRes.data;
              this.updateContext(sessionId, { cardLast4: last4, cardBrand: brand });
              return this.formatResponse(`✅ Payment method saved (${brand} •••• ${last4}). Now say \"yes\" to confirm your booking.`);
            }
          }
          return this.formatResponse("I haven't detected a new payment method yet. If you've completed the Stripe form, please wait a moment and type \"done\" again.");
        }
        // Fallback prompt: ask user to confirm booking
        return this.formatResponse(
          "Ready to complete your booking? Say 'yes' to confirm."
        );
      }

      default: {
        // Authenticated but LOW confidence - org not recognized
        // Use tiered classification to determine if activity vs organization
        const classification = await this.classifyInputType(input);
        
        // Dynamic city check from organization registry
        const userCity = storedCity?.toLowerCase().trim();
        const supportedCities = this.getSupportedCities();
        const supportedProviderInCity = userCity && supportedCities.includes(userCity);
        
        const itemType = classification.type === 'activity' ? 'program' : 'organization';
        
        if (supportedProviderInCity) {
          // Find which org is in that city for a better suggestion
          const cityOrg = getAllActiveOrganizations().find(
            org => org.location?.city?.toLowerCase() === userCity
          );
          const orgName = cityOrg?.displayName || 'our partners';
          const orgRef = cityOrg?.orgRef || 'aim-design';
          
          return this.formatResponse(
            `I don't support that ${itemType} yet. But I can help with **${orgName}** classes in ${storedCity}.`,
            undefined,
            [
              { label: `Browse ${orgName}`, action: "search_programs", payload: { orgRef }, variant: "accent" }
            ]
          );
        }
        
        // User not in a supported city - just decline without alternatives
        return this.formatResponse(
          `I don't support that ${itemType} yet. Sorry!`,
          undefined,
          []
        );
      }
    }
  }

  // NOTE: extractActivityFromMessage removed - using matcherExtractActivity from activityMatcher.ts

  /**
   * Check if input looks like a simple location response
   * Must be specific to avoid matching activity keywords like "coding course"
   */
  private isLocationResponse(input: string): boolean {
    const trimmed = input.trim();

    // Too long to be just a city
    if (trimmed.length > 50) return false;

    // Reject if input contains activity keywords (not a location)
    const activityKeywords = /\b(class|classes|course|courses|lesson|lessons|camp|camps|program|programs|workshop|workshops|activity|activities|coding|ski|skiing|swim|swimming|soccer|robotics|stem|dance|art|music|sports|training|session|sessions)\b/i;
    if (activityKeywords.test(trimmed)) return false;

    // Prefer real city recognition over fragile regex lists
    if (lookupCity(trimmed).found) return true;

    // Also allow "City, ST" / "City ST" as a fallback (even if city isn't in our list)
    return /^[A-Za-z\s]+,?\s+[A-Z]{2}$/i.test(trimmed);
  }

  private detectAudiencePreference(input: string): 'adults' | 'kids' | null {
    const adultPatterns = /\b(adult|adults|grown[-\s]?up|18\+|over\s*18|for\s*adults)\b/i;
    const kidPatterns = /\b(kid|kids|child|children|youth|teen|teens|for\s*kids|for\s*children)\b/i;

    if (adultPatterns.test(input)) return 'adults';
    if (kidPatterns.test(input)) return 'kids';
    return null;
  }

  private detectAdultsVsYouthMismatch(programs: any[]): { hasMismatch: boolean; foundAudience?: string } {
    const ranges: Array<{ min: number; max: number; display: string }> = [];

    const tryExtract = (text: string) => {
      if (!text) return;
      const m = text.match(/\bages?\s*(\d{1,2})\s*[-–]\s*(\d{1,2})\b/i) || text.match(/\bage\s*(\d{1,2})\s*[-–]\s*(\d{1,2})\b/i);
      if (m) {
        const min = parseInt(m[1], 10);
        const max = parseInt(m[2], 10);
        if (!Number.isNaN(min) && !Number.isNaN(max)) {
          ranges.push({ min, max, display: `ages ${min}-${max}` });
        }
      }
    };

    for (const p of programs) {
      tryExtract(p?.age_range || "");
      tryExtract(p?.title || "");
      tryExtract(stripHtml(p?.description || ""));
    }

    if (ranges.length === 0) return { hasMismatch: false };

    const maxAgeFound = Math.max(...ranges.map(r => r.max));
    if (maxAgeFound >= 18) return { hasMismatch: false };

    const unique = [...new Set(ranges.map(r => r.display))].slice(0, 3);
    return {
      hasMismatch: true,
      foundAudience: unique.length === 1 ? unique[0] : `${unique.join(', ')}${ranges.length > 3 ? '…' : ''}`
    };
  }

  /**
   * Handle location response from user
   */
  private async handleLocationResponse(
    input: string,
    sessionId: string,
    context: APIContext
  ): Promise<OrchestratorResponse> {
    const trimmed = input.trim();

    const analysis = analyzeLocation(trimmed);

    // Not recognized as a city
    if (!analysis.found) {
      return this.formatResponse(analysis.message || "I didn't catch that. What city are you in?", undefined, []);
    }

    // Ambiguous city: offer quick disambiguation
    if (analysis.isAmbiguous && analysis.disambiguationOptions?.length) {
      const providerName = context.orgRef || "aim-design";

      return this.formatResponse(
        analysis.message || `Which ${analysis.city || "location"} did you mean?`,
        undefined,
        analysis.disambiguationOptions.slice(0, 4).map((opt) => ({
          label: opt.description,
          action: "save_location",
          variant: "outline" as const,
          payload: {
            city: opt.city,
            state: opt.state,
            provider_name: providerName,
          },
        }))
      );
    }

    // Out of coverage: Check if we have programs elsewhere to offer
    if (!analysis.isInCoverage && !analysis.isComingSoon) {
      // Store the requested location for context
      this.updateContext(sessionId, { requestedLocation: trimmed });
      
      // Check if we have ANY programs available (in any location)
      const supabase = this.getSupabaseClient();
      const { data: availablePrograms } = await supabase
        .from('cached_provider_feed')
        .select('org_ref, program, category')
        .limit(10);
      
      if (availablePrograms && availablePrograms.length > 0) {
        // We have programs but not in user's area - offer to show them anyway
        const firstProgram = availablePrograms[0];
        const programData = typeof firstProgram.program === 'string' 
          ? JSON.parse(firstProgram.program) 
          : firstProgram.program;
        
        // Get location from organizations config
        const allOrgs = getAllActiveOrganizations();
        const matchingOrg = allOrgs.find(org => org.orgRef === firstProgram.org_ref);
        const availableCity = matchingOrg?.location?.city || 'Anna Maria Island';
        const availableState = matchingOrg?.location?.state || 'FL';
        
        // Get activity if user specified one
        const activityType = context.requestedActivity 
          ? getActivityDisplayName(context.requestedActivity)
          : undefined;
        
        const message = getOutOfAreaProgramsMessage({
          requested_city: trimmed,
          available_city: availableCity,
          available_state: availableState,
          program_count: availablePrograms.length,
          activity_type: activityType
        });
        
        Logger.info('[handleLocationResponse] Out of coverage but programs available elsewhere', {
          requestedCity: trimmed,
          availableCity,
          programCount: availablePrograms.length
        });
        
        return this.formatResponse(
          message,
          undefined,
          [
            {
              label: `Show Programs in ${availableCity}`,
              action: "show_out_of_area_programs",
              payload: { 
                orgRef: firstProgram.org_ref,
                ignoreLocationFilter: true 
              },
              variant: "accent" as const
            },
            {
              label: "No thanks",
              action: "clear_context",
              payload: {},
              variant: "outline" as const
            }
          ]
        );
      }
      
      // No programs available anywhere
      return this.formatResponse(analysis.message || "I don't have providers in that area yet.", undefined, []);
    }

    const city = analysis.city || trimmed;
    const state = analysis.state;

    // Save location if authenticated
    if (context.user_id) {
      try {
        await this.invokeMCPTool("user.update_delegate_profile", {
          user_id: context.user_id,
          city,
          ...(state && { state }),
        });
        Logger.info("[handleLocationResponse] Saved location:", { city, state });
      } catch (error) {
        Logger.warn("[handleLocationResponse] Failed to save location:", error);
      }
    }

    // Proceed to search programs (default provider if none selected)
    const providerName = context.orgRef || "aim-design";
    return await this.searchPrograms(providerName, sessionId);
  }

  /**
   * Show initial activation message with Set & Forget promotion
   */
  private async activateWithInitialMessage(
    provider: ProviderConfig,
    orgRef: string,
    sessionId: string
  ): Promise<OrchestratorResponse> {
    const message = getInitialActivationMessage({ provider_name: provider.name });
    
    const cards: CardSpec[] = [{
      title: `Browse ${provider.name} Programs`,
      subtitle: provider.city ? `📍 ${provider.city}, ${provider.state || ''}` : undefined,
      description: 'View available classes and sign up in seconds.',
      buttons: [
        {
          label: "Show Programs",
          action: "search_programs",
          payload: { orgRef },
          variant: "accent"
        }
      ]
    }];

    return {
      message,
      ...(WIDGET_ENABLED ? { cards } : {})
    };
  }

  /**
   * Ask authenticated user for their location
   */
  private askForLocation(provider: ProviderConfig, sessionId: string): OrchestratorResponse {
    const message = getLocationQuestionMessage();
    
    // Store that we're waiting for location
    this.updateContext(sessionId, { step: FlowStep.BROWSE });
    
    const cards: CardSpec[] = [{
      title: "Share Your Location",
      subtitle: "Optional — helps with faster matching",
      description: `This helps me confirm you're looking for ${provider.name} in ${provider.city || 'your area'}.`,
      buttons: [
        {
          label: `Yes, I'm in ${provider.city || 'that area'}`,
          action: "save_location",
          payload: { city: provider.city, state: provider.state, provider_name: provider.name },
          variant: "accent"
        },
        {
          label: "Different City",
          action: "confirm_provider",
          payload: { provider_name: provider.name, ask_city: true },
          variant: "outline"
        }
      ]
    }];

    return {
      message,
      ...(WIDGET_ENABLED ? { cards } : {})
    };
  }

  /**
   * Show fallback clarification for MEDIUM confidence
   * Also stores pendingProviderConfirmation for ChatGPT NL parsing
   */
  private showFallbackClarification(provider: ProviderConfig, sessionId: string): OrchestratorResponse {
    const message = getFallbackClarificationMessage({
      provider_name: provider.name,
      provider_city: provider.city
    });

    const orgRef = provider.name.toLowerCase().replace(/\s+/g, '-');
    
    // Store pending provider for ChatGPT NL "Yes" detection
    this.updateContext(sessionId, { pendingProviderConfirmation: provider.name });

    const cards: CardSpec[] = [{
      title: `Sign up at ${provider.name}?`,
      subtitle: provider.city ? `📍 ${provider.city}, ${provider.state || ''}` : undefined,
      description: 'Confirm to browse available programs.',
      buttons: [
        {
          label: "Yes, that's right",
          action: "confirm_provider",
          payload: { provider_name: provider.name, orgRef },
          variant: "accent"
        },
        {
          label: "No, not what I meant",
          action: "deny_provider",
          payload: {},
          variant: "outline"
        }
      ]
    }];

    return {
      message,
      ...(WIDGET_ENABLED ? { cards } : {})
    };
  }

  /**
   * Handle confirm_provider action (user confirms fallback clarification)
   * Also handles ChatGPT NL "Yes" responses via pendingProviderConfirmation
   */
  private async handleConfirmProvider(
    payload: any,
    sessionId: string,
    context: APIContext
  ): Promise<OrchestratorResponse> {
    // ⚠️ HARD STEP GATE - prevent NL bypass of provider confirmation
    // Must have a pending confirmation or valid provider in payload
    const providerFromPayload = payload.orgRef || payload.provider_name;
    const providerFromContext = context.pendingProviderConfirmation;
    
    if (!providerFromPayload && !providerFromContext) {
      Logger.warn('[handleConfirmProvider] ⛔ STEP GATE: No provider to confirm');
      return this.formatResponse(
        "I'm not sure which provider you're confirming. What program or activity are you looking for?",
        undefined,
        [{ label: "Start Fresh", action: "clear_context", payload: {}, variant: "outline" }]
      );
    }
    
    const orgRef = providerFromPayload?.toLowerCase().replace(/\s+/g, '-') || providerFromContext?.toLowerCase().replace(/\s+/g, '-') || 'aim-design';
    
    // Clear pending confirmation
    this.updateContext(sessionId, { pendingProviderConfirmation: undefined });
    
    if (payload.ask_city) {
      // User said they're in a different city - just proceed anyway
      return this.formatResponse(
        "No problem! What city are you in? (Or just type your city name)",
        undefined,
        []
      );
    }
    
    return await this.searchPrograms(orgRef, sessionId);
  }

  /**
   * Handle deny_provider action (user says "not what I meant")
   */
  private async handleDenyProvider(
    payload: any,
    sessionId: string,
    context: APIContext
  ): Promise<OrchestratorResponse> {
    // Clear any provider context from session (including NL tracking state)
    this.updateContext(sessionId, {
      orgRef: undefined,
      selectedProgram: undefined,
      displayedPrograms: undefined,
      pendingProviderConfirmation: undefined
    });

    return this.formatResponse(
      "No problem! What program or activity are you looking for? I can help you find and sign up for classes, camps, and workshops.",
      [{
        title: "What would you like to do?",
        subtitle: "Options to continue",
        description: "Type what you're looking for below, or use these shortcuts:",
        buttons: [
          {
            label: "Browse All Programs",
            action: "browse_all_programs",
            payload: {},
            variant: "accent"
          },
          {
            label: "Start Over",
            action: "clear_context",
            payload: {},
            variant: "outline"
          }
        ]
      }]
    );
  }

  /**
   * Handle clear_context action (user wants fresh start)
   */
  private async handleClearContext(
    payload: any,
    sessionId: string,
    context: APIContext
  ): Promise<OrchestratorResponse> {
    // Reset session context (including NL tracking state)
    this.updateContext(sessionId, {
      orgRef: undefined,
      formData: undefined,
      selectedProgram: undefined,
      step: FlowStep.BROWSE,
      requestedAdults: undefined,
      ignoreAudienceMismatch: undefined,
      displayedPrograms: undefined,
      pendingProviderConfirmation: undefined,
      // Multi-participant and delegate flow state
      pendingParticipants: undefined,
      pendingDelegateInfo: undefined,
      awaitingDelegateEmail: undefined,
    });

    return this.formatResponse(
      "Fresh start! What are you looking for today? I can help you sign up for classes, camps, and activities."
    );
  }

  /**
   * Handle browse_all_programs action
   */
  private async handleBrowseAllPrograms(
    payload: any,
    sessionId: string,
    context: APIContext
  ): Promise<OrchestratorResponse> {
    // Default to aim-design for now, could be expanded to multi-provider
    return await this.searchPrograms('aim-design', sessionId);
  }

  /**
   * Handle save_location action (user confirms location)
   */
  private async handleSaveLocation(
    payload: any,
    sessionId: string,
    context: APIContext
  ): Promise<OrchestratorResponse> {
    const { city, state, provider_name } = payload;
    
    // Save location if authenticated
    if (context.user_id && city) {
      try {
        await this.invokeMCPTool('user.update_delegate_profile', {
          user_id: context.user_id,
          city,
          ...(state && { state })
        });
        Logger.info('[handleSaveLocation] Saved location:', { city, state });
      } catch (error) {
        Logger.warn('[handleSaveLocation] Failed to save location:', error);
      }
    }
    
    // Proceed to search programs
    const orgRef = provider_name?.toLowerCase().replace(/\s+/g, '-') || 'aim-design';
    return await this.searchPrograms(orgRef, sessionId);
  }

  /**
   * Handle clear_activity_filter action (user wants to see all programs at provider)
   */
  private async handleClearActivityFilter(
    payload: any,
    sessionId: string,
    context: APIContext
  ): Promise<OrchestratorResponse> {
    // Clear the activity filter from context
    this.updateContext(sessionId, { requestedActivity: undefined });
    Logger.info('[handleClearActivityFilter] Cleared activity filter');
    
    // Re-search without activity filter
    const orgRef = payload.orgRef || context.orgRef || 'aim-design';
    return await this.searchPrograms(orgRef, sessionId);
  }

  /**
   * Handle show_out_of_area_programs action (user accepts seeing programs from different location)
   */
  private async handleShowOutOfAreaPrograms(
    payload: any,
    sessionId: string,
    context: APIContext
  ): Promise<OrchestratorResponse> {
    // Mark that user has accepted out-of-area programs
    this.updateContext(sessionId, { 
      ignoreLocationFilter: true,
      orgRef: payload.orgRef 
    });
    
    Logger.info('[handleShowOutOfAreaPrograms] User accepted out-of-area programs', {
      orgRef: payload.orgRef,
      requestedLocation: context.requestedLocation
    });
    
    // Search programs at the available provider
    const orgRef = payload.orgRef || 'aim-design';
    return await this.searchPrograms(orgRef, sessionId);
  }

  /**
   * Search and display programs from API provider
   */
  private async searchPrograms(
    orgRef: string,
    sessionId: string
  ): Promise<OrchestratorResponse> {
    try {
      Logger.info(`Searching programs for org: ${orgRef}`);

      // =========================================================================
      // BROWSE INTENT GUARD: Clear stale selection state before listing programs
      // This prevents "yes" from being misinterpreted as confirming a previously
      // selected program when the user actually wants to browse/show new programs.
      // =========================================================================
      this.updateContext(sessionId, {
        selectedProgram: null,
        step: FlowStep.BROWSE,
        // Clear form/payment data from previous selections
        formData: undefined,
        schedulingData: undefined,
        paymentAuthorized: false,
        // Clear activity filters to show full catalog (AIM Design has 4 programs)
        requestedActivity: undefined,
        // Keep displayedPrograms - will be overwritten with fresh data below
      });
      Logger.info('[searchPrograms] Cleared stale selection state for fresh browse');

      // Get context for timezone formatting
      const context = this.getContext(sessionId);

      // Call Bookeo MCP tool (ensures audit logging)
      // Note: provider param removed - tool name already selects provider
      const programsResult = await this.invokeMCPTool('bookeo.find_programs', {
        org_ref: orgRef
      });
      
      // Extract programs array - handle Bookeo's grouped structure
      let programs: any[] = [];

      if (Array.isArray(programsResult)) {
        // Direct array response (future-proofing)
        programs = programsResult;
      } else if (programsResult?.data?.programs_by_theme) {
        // Bookeo returns programs grouped by theme - flatten to array
        const programsByTheme = programsResult.data.programs_by_theme;
        programs = Object.values(programsByTheme).flat();
        Logger.info(`[Bookeo] Flattened ${programs.length} programs from themes:`, Object.keys(programsByTheme));
      } else if (Array.isArray(programsResult?.data)) {
        // Fallback: data field is directly an array
        programs = programsResult.data;
      } else {
        // No programs found
        programs = [];
      }

      // Hard filter: remove deprecated SkiClubPro remnants (e.g., ski jumping classes)
      programs = programs.filter((p: any) => {
        const providerRef = (p.provider_ref || p.org_ref || "").toLowerCase();
        const title = (p.title || "").toLowerCase();
        if (providerRef.includes("skiclubpro")) return false;
        if (/ski\s+jump/i.test(title) || /\bski\b/i.test(title)) return false;
        return true;
      });

      // Do NOT filter by requestedActivity; always show all programs for the org.
      // We rely on the user selecting from the full list (AIM Design currently has 4).
<<<<<<< HEAD
=======
      // If user asked for a specific activity, narrow to matching programs first.
      const requestedActivity = (context.requestedActivity || "").toLowerCase().trim();
      if (requestedActivity) {
        const keywords = requestedActivity.split(/\s+/).filter(Boolean);
        const matchesKeyword = (text: string) =>
          keywords.every((kw) => text.toLowerCase().includes(kw));
        const filtered = programs.filter((p: any) => {
          const t = (p.title || "") + " " + (p.description || "");
          return matchesKeyword(t);
        });
        if (filtered.length > 0) {
          programs = filtered;
          Logger.info(`[searchPrograms] Filtered programs by requestedActivity='${requestedActivity}' -> ${filtered.length} matches`);
        } else {
          Logger.info(`[searchPrograms] No direct matches for requestedActivity='${requestedActivity}', showing full list`);
        }
      }
>>>>>>> 54d50232

      if (!programs || programs.length === 0) {
        return this.formatError("No programs found at this time.");
      }
      
      // Sort programs by title (extract numeric class identifier)
      const sortedPrograms = programs.sort((a: any, b: any) => {
        const extractNumber = (title: string) => {
          const match = title.match(/CLASS\s+(\d+)/i);
          return match ? parseInt(match[1], 10) : 999;
        };
        return extractNumber(a.title || '') - extractNumber(b.title || '');
      });
      
      // Filter programs based on Bookeo's booking window rules
      const now = new Date();
      
      const upcomingPrograms = sortedPrograms.filter((prog: any) => {
        if (!prog.earliest_slot_time) return true; // Keep programs without slot time
        
        const slotTime = new Date(prog.earliest_slot_time);
        
        // Apply Bookeo booking limits if present
        if (prog.booking_limits) {
          const limits = prog.booking_limits;
          
          // Check maximum advance booking (e.g., "cannot book more than 6 months in advance")
          if (limits.maxAdvanceTime) {
            const maxDate = new Date(now.getTime() + limits.maxAdvanceTime.amount * this.getMilliseconds(limits.maxAdvanceTime.unit));
            if (slotTime > maxDate) return false; // Too far in future
          }
          
          // Check minimum advance booking (e.g., "must book at least 1 hour in advance")
          if (limits.minAdvanceTime) {
            const minDate = new Date(now.getTime() + limits.minAdvanceTime.amount * this.getMilliseconds(limits.minAdvanceTime.unit));
            if (slotTime < minDate) return false; // Too soon to book
          }
        } else {
          // Fallback: date-based filtering if no booking limits
          const today = new Date(now.getFullYear(), now.getMonth(), now.getDate());
          const slotDay = new Date(slotTime.getFullYear(), slotTime.getMonth(), slotTime.getDate());
          if (slotDay < today) return false;
        }
        
        return true;
      });
      
      if (upcomingPrograms.length === 0) {
        return this.formatError("No upcoming programs available at this time. All sessions have already passed.");
      }
      
      // Filter by requestedActivity if set (respects user's original intent)
      let filteredPrograms = upcomingPrograms;
      if (context.requestedActivity) {
        const { getActivityKeywords, getActivityDisplayName } = await import('../utils/activityMatcher.js');
        const activityKeywords = getActivityKeywords(context.requestedActivity);
        const activityName = getActivityDisplayName(context.requestedActivity);

        filteredPrograms = upcomingPrograms.filter((prog: any) => {
          const searchText = [
            prog.title || '',
            prog.description || '',
            prog.category || ''
          ].join(' ').toLowerCase();

          return activityKeywords.some((keyword: string) => searchText.includes(keyword));
        });

        Logger.info('[searchPrograms] Activity filter applied:', {
          requestedActivity: context.requestedActivity,
          activityKeywords,
          originalCount: upcomingPrograms.length,
          filteredCount: filteredPrograms.length
        });

        if (filteredPrograms.length === 0) {
          // Provider doesn't have matching programs - be honest
          return this.formatResponse(
            `This provider doesn't have ${activityName} programs. Would you like to see all their programs instead, or search for a different provider?`,
            undefined,
            [
              { label: "Show All Programs", action: "clear_activity_filter", payload: { orgRef }, variant: "accent" },
              { label: "Start Over", action: "clear_context", payload: {}, variant: "outline" }
            ]
          );
        }
      }

      // Audience mismatch check using the shared audienceParser utility
      if (context.requestedAdults && !context.ignoreAudienceMismatch) {
        const mismatch = checkAudienceMismatch(
          filteredPrograms.map((p: any) => ({
            audience: p.audience,
            age_range: p.age_range,
            title: p.title,
            description: p.description,
          })),
          'adults'
        );
        if (mismatch.hasMismatch) {
          const providerDisplayName = orgRef === "aim-design" ? "AIM Design" : orgRef;
          return this.formatResponse(
            `I found ${mismatch.programCount} class${mismatch.programCount !== 1 ? 'es' : ''} at ${providerDisplayName}, but they're for ${mismatch.foundAudience || 'kids'}—not adults. We don't have adult classes at this provider yet. Sorry!`,
            undefined,
            [
              { label: "Start Over", action: "clear_context", payload: {}, variant: "accent" }
            ]
          );
        }
      }

      
      // V1: persist the FULL displayed list so numeric selection works (1..N)
      // Limit to 8 programs max to prevent UI overflow and context bloat
      const programsToDisplay = filteredPrograms.slice(0, 8);
      
      // Store programs in context (including displayedPrograms for ChatGPT NL selection)
      const displayedPrograms = programsToDisplay.map((prog: any) => ({
        title: prog.title || "Untitled Program",
        program_ref: prog.program_ref,
        program_data: {
          title: prog.title,
          program_ref: prog.program_ref,
          org_ref: prog.org_ref || orgRef,
          description: prog.description,
          status: prog.status,
          price: prog.price,
          schedule: prog.schedule,
          booking_status: prog.booking_status || 'open_now',
          earliest_slot_time: prog.earliest_slot_time,
          booking_opens_at: prog.booking_opens_at,
          first_available_event_id: prog.first_available_event_id || null
        }
      }));
      
      // Use awaited persist to prevent race conditions (fixes displayedProgramsCount=1 bug)
      await this.updateContextAndAwait(sessionId, {
        step: FlowStep.BROWSE,
        orgRef,
        displayedPrograms, // For ChatGPT NL program selection by title/ordinal
        pendingProviderConfirmation: undefined, // Clear any pending confirmation
      });

      // Build program cards with timing badges and cleaned descriptions
      // IMPORTANT: Use same programsToDisplay slice to ensure consistency with displayedPrograms
      const cards: CardSpec[] = programsToDisplay.map((prog: any, index: number) => {
        // Determine booking status at runtime (don't trust stale cached data)
        const determineBookingStatus = (program: any): string => {
          const hasAvailableSlots = program.next_available_slot || (program.available_slots && program.available_slots > 0);
          if (hasAvailableSlots) return 'open_now';
          if (program.booking_status === 'sold_out') return 'sold_out';
          return program.booking_status || 'open_now';
        };
        
        const bookingStatus = determineBookingStatus(prog);
        // Use earliest_slot_time OR booking_opens_at as fallback for date display
        const earliestSlot = prog.earliest_slot_time 
          ? new Date(prog.earliest_slot_time) 
          : prog.booking_opens_at 
            ? new Date(prog.booking_opens_at)
            : null;
        
        // Generate timing badge
        let timingBadge = '';
        let isDisabled = false;
        let buttonLabel = "Select this program";
        
        if (bookingStatus === 'sold_out') {
          timingBadge = '🚫 Sold Out';
          isDisabled = true;
          buttonLabel = "Waitlist (Coming Soon)";
        } else if (bookingStatus === 'opens_later') {
          if (earliestSlot) {
            timingBadge = `📅 Registration opens ${this.formatTimeForUser(earliestSlot, context)}`;
          } else {
            timingBadge = '📅 Opens Soon';
          }
          buttonLabel = "Schedule Ahead";
        } else if (bookingStatus === 'open_now') {
          timingBadge = '✅ Register Now';
        }
        
        // Design DNA: Only first program gets accent (primary) button, rest get outline (secondary)
        const buttonVariant = isDisabled ? "outline" : (index === 0 ? "accent" : "outline");
        
        // Add helpful message for opens_later programs
        let cardDescription = stripHtml(prog.description || "");
        if (bookingStatus === 'opens_later') {
          cardDescription += '\n\n💡 Set up your signup now — we\'ll register you the moment registration opens!';
        }
        
        return {
          title: prog.title || "Untitled Program",
          subtitle: `${prog.schedule || ""} ${timingBadge ? `• ${timingBadge}` : ''}`.trim(),
          description: cardDescription,
          buttons: [
            {
              label: buttonLabel,
              action: "select_program",
              payload: {
                program_ref: prog.program_ref,
                program_name: prog.title,
                program_data: {
                  title: prog.title,
                  program_ref: prog.program_ref,
                  org_ref: prog.org_ref,
                  description: prog.description,
                  status: prog.status,
                  price: prog.price,
                  schedule: prog.schedule,
                  booking_status: bookingStatus,
                  earliest_slot_time: prog.earliest_slot_time,
                  booking_opens_at: prog.booking_opens_at,
                  first_available_event_id: prog.first_available_event_id || null
                }
              },
              variant: buttonVariant,
              disabled: isDisabled
            }
          ]
        };
      });

      // Build program list for inline text display in native ChatGPT
      const programListForMessage = upcomingPrograms.map((prog, idx) => {
        // Determine status inline (no separate method needed)
        const hasAvailability = prog.availableSpots !== undefined ? prog.availableSpots > 0 : true;
        const opensLater = prog.opensAt && new Date(prog.opensAt) > new Date();
        const status = opensLater ? 'coming_soon' : (hasAvailability ? 'open' : 'waitlist');
        
        return {
          index: idx + 1,
          title: prog.title || "Untitled",
          description: stripHtml(prog.description || ""),
          price: prog.price,
          schedule: prog.schedule,
          status
        };
      });

      // Use Design DNA-compliant message template with inline program list
      const message = getAPIProgramsReadyMessage({
        provider_name: orgRef === "aim-design" ? "AIM Design" : orgRef,
        program_count: upcomingPrograms.length,
        programs: programListForMessage
      });

      const orchestratorResponse: OrchestratorResponse = {
        message,
        // V1 chat-only: don't return cards unless widget mode is explicitly enabled
        ...(WIDGET_ENABLED ? { cards } : {}),
        metadata: {
          // Keep metadata minimal; no widget component routing in v1
          orgRef,
          programCount: upcomingPrograms.length,
          _build: APIOrchestrator.BUILD_STAMP
        },
        // Keep structuredContent for model reasoning (works great without widgets)
        structuredContent: {
          type: 'program_list',
          orgRef,
          programCount: upcomingPrograms.length,
          programs: programListForMessage.map(p => ({
            index: p.index,
            title: p.title,
            price: p.price,
            status: p.status
          }))
        }
        // NOTE: no _meta in v1 (widget-only metadata removed)
      };

      // Validate Design DNA compliance
      const validation = validateDesignDNA(orchestratorResponse, {
        step: 'browse',
        isWriteAction: false
      });

      if (!validation.passed) {
        Logger.error('[DesignDNA] Validation failed:', validation.issues);
      }
      
      if (validation.warnings.length > 0) {
        Logger.warn('[DesignDNA] Warnings:', validation.warnings);
      }

      Logger.info('[DesignDNA] Validation passed ✅');

      return orchestratorResponse;
    } catch (error) {
      Logger.error("Error searching programs:", error);
      return this.formatError("Failed to load programs. Please try again.");
    }
  }

  /**
   * Select a program and prepare signup form
   */
  private async selectProgram(
    payload: any,
    sessionId: string,
    context: APIContext,
    input?: string  // Optional: user's NL message for ordinal parsing fallback
  ): Promise<OrchestratorResponse> {
    // ⚠️ HARD STEP GATE - must have confirmed provider first
    // orgRef is set when provider is confirmed (via handleConfirmProvider or searchPrograms)
    if (!context.orgRef && !payload.program_data?.org_ref) {
      Logger.warn('[selectProgram] ⛔ STEP GATE: No confirmed provider');
      return this.formatResponse(
        "Let me help you find a program first. Which activity or provider are you looking for?",
        undefined,
        [{ label: "Browse Programs", action: "search_programs", payload: { orgRef: "aim-design" }, variant: "accent" }]
      );
    }
    
    console.log('[selectProgram] 🔍 TRACE: Starting with sessionId:', sessionId);
    console.log('[selectProgram] 🔍 TRACE: Input message:', input || '(none)');
    console.log('[selectProgram] 🔍 TRACE: Payload keys:', Object.keys(payload));
    console.log('[selectProgram] 🔍 TRACE: Full payload:', JSON.stringify(payload, null, 2));
    console.log('[selectProgram] 🔍 TRACE: Current context BEFORE update:', {
      step: context.step,
      hasSelectedProgram: !!context.selectedProgram,
      hasDisplayedPrograms: !!context.displayedPrograms,
      displayedProgramsCount: context.displayedPrograms?.length || 0
    });
    
    // ============================================================================
    // FIVE-LAYER PROGRAM DATA RECOVERY
    // Layer -1: Auto-select single program when payload is empty (BUT NOT if user typed a number)
    // Layer 0: Parse from NL input (e.g., "Class 3") when payload is empty
    // Fixes: ChatGPT sending empty payload when user types ordinal selection
    // FIX 3: If user typed a number, NEVER auto-select - only match by ordinal/title
    // ============================================================================
    let programData = payload.program_data;
    let programRef = payload.program_ref || payload.program_data?.ref || payload.program_data?.program_ref;
    
    // FIX 3: Detect if user typed a number (ordinal selection)
    const isNumericSelection = (input?: string): boolean => {
      if (!input) return false;
      return /\b([1-9]|10)\b/.test(input.trim());
    };
    const userTypedNumber = isNumericSelection(input);
    
    // LAYER -1: If only ONE program displayed and no payload, auto-select it
    // FIX 3: But ONLY if user did NOT type a number (respect their ordinal choice)
    if (!programData && !programRef && context.displayedPrograms?.length === 1 && !userTypedNumber) {
      const singleProgram = context.displayedPrograms[0];
      console.log('[selectProgram] ✅ RECOVERY L-1: Auto-selecting single displayed program', {
        program_ref: singleProgram.program_ref,
        program_name: singleProgram.title
      });
      Logger.info('[selectProgram] ✅ RECOVERY L-1: Auto-selecting single displayed program', {
        program_ref: singleProgram.program_ref,
        program_name: singleProgram.title
      });
      programData = singleProgram.program_data;
      programRef = singleProgram.program_ref;
    }
    
    // LAYER 0: If payload is empty/missing, try parsing from user's NL input
    // This handles both ordinal ("Class 3") and title ("The Coding Course") selection
    if (!programData && !programRef && input && context.displayedPrograms?.length) {
      console.log('[selectProgram] 🔄 RECOVERY L0: Attempting NL parse from input:', input);
      const nlMatch = this.parseProgramSelection(input, context.displayedPrograms);
      if (nlMatch) {
        programData = nlMatch.program_data;
        programRef = nlMatch.program_ref;
        console.log('[selectProgram] ✅ RECOVERY L0: Matched from NL input', {
          input,
          program_ref: programRef,
          program_name: programData?.name || programData?.title
        });
      }
    }
    
    // LAYER 1: If programData missing, recover from displayedPrograms in context
    if (!programData && programRef && context.displayedPrograms?.length) {
      const found = context.displayedPrograms.find(p => p.program_ref === programRef);
      if (found?.program_data) {
        programData = found.program_data;
        console.log('[selectProgram] ✅ RECOVERY L1: Found programData from displayedPrograms', {
          program_ref: programRef,
          program_name: programData?.name || programData?.title
        });
      }
    }
    
    // LAYER 2: If still missing, query cached_provider_feed database
    if (!programData && programRef) {
      console.log('[selectProgram] 🔄 RECOVERY L2: Querying cached_provider_feed for', programRef);
      try {
        const supabase = this.getSupabaseClient();
        const { data: feedData, error } = await supabase
          .from('cached_provider_feed')
          .select('program, org_ref, category')
          .eq('program_ref', programRef)
          .maybeSingle();
        
        if (feedData?.program && !error) {
          programData = {
            ...feedData.program,
            program_ref: programRef,
            org_ref: feedData.org_ref
          };
          console.log('[selectProgram] ✅ RECOVERY L2: Found programData from cached_provider_feed', {
            program_ref: programRef,
            program_name: programData?.name || programData?.title,
            org_ref: feedData.org_ref
          });
        } else if (error) {
          console.log('[selectProgram] ⚠️ RECOVERY L2 DB error:', error.message);
        }
      } catch (dbError) {
        console.log('[selectProgram] ⚠️ RECOVERY L2 exception:', dbError);
      }
    }
    
    // LAYER 3: If still missing, return error
    if (!programData) {
      console.error('[selectProgram] ❌ RECOVERY FAILED: No programData found for', programRef);
      Logger.error('[selectProgram] RECOVERY FAILED', { program_ref: programRef });
      return this.formatResponse(
        "I couldn't find that program's details. Could you please select it again from the list?"
      );
    }
    
    const programName = programData?.title || programData?.name || payload.program_name || "this program";
    
    // Debug logging to catch structure issues
    if (programName === "this program") {
      Logger.warn('[selectProgram] Missing program name in payload:', {
        has_program_data: !!payload.program_data,
        payload_keys: Object.keys(payload),
        program_data_keys: programData ? Object.keys(programData) : []
      });
    }
    const orgRef = programData?.org_ref || 'aim-design';

    // Update context (clear displayedPrograms since we're moving to next step)
    // CRITICAL: Use awaited persist to prevent race conditions
    console.log('[selectProgram] 🔍 TRACE: About to call updateContextAndAwait with selectedProgram:', {
      programData_exists: !!programData,
      programData_ref: programData?.ref || programData?.program_ref,
      programData_name: programData?.name || programData?.title
    });
    
    await this.updateContextAndAwait(sessionId, {
      step: FlowStep.FORM_FILL,
      selectedProgram: programData,
      displayedPrograms: undefined // Clear to prevent stale data
    });
    
    // Verify update succeeded
    const verifyContext = this.sessions.get(sessionId);
    console.log('[selectProgram] ✅ TRACE: Context AFTER update:', {
      sessionId,
      program_ref: programRef,
      program_name: programName,
      has_selectedProgram_in_map: !!verifyContext?.selectedProgram,
      verified_step: verifyContext?.step,
      verified_program_name: verifyContext?.selectedProgram?.name || verifyContext?.selectedProgram?.title
    });

    // ✅ COMPLIANCE FIX: Call MCP tool for form discovery (ensures audit logging)
    let signupForm;
    try {
      // Debug: Log what we're sending to form discovery
      Logger.info('[selectProgram] Form discovery request:', {
        programRef,
        programName,
        orgRef,
        has_programData: !!programData,
        programData_keys: Object.keys(programData)
      });

      // Determine registration timing and add transparency message
      // Runtime status check (don't trust stale cached data)
      const determineBookingStatus = (program: any): string => {
        const hasAvailableSlots = program?.next_available_slot || (program?.available_slots && program.available_slots > 0);
        if (hasAvailableSlots) return 'open_now';
        if (program?.booking_status === 'sold_out') return 'sold_out';
        return program?.booking_status || 'open_now';
      };
      
      const bookingStatus = determineBookingStatus(programData);
      const earliestSlot = programData?.earliest_slot_time ? new Date(programData.earliest_slot_time) : null;

      Logger.info('[selectProgram] Calling bookeo.discover_required_fields for audit compliance');
      const formDiscoveryResult = await this.invokeMCPTool('bookeo.discover_required_fields', {
        program_ref: programRef,
        org_ref: orgRef
      });

      Logger.info('[selectProgram] Form discovery raw response:', {
        success: formDiscoveryResult?.success,
        has_data: !!formDiscoveryResult?.data,
        has_program_questions: !!formDiscoveryResult?.data?.program_questions
      });
      
      // Simplified message - timing context shown at payment step instead
      const message = `Great choice! Let's get you signed up for **${programName}**.`;

      // Return form schema with fullscreen mode for ChatGPT compliance
      // Include all fields the widget needs to initialize form state
      const programFeeCents = programData.priceCents || 
                              (programData.price ? Math.round(parseFloat(String(programData.price).replace(/[^0-9.]/g, '')) * 100) : 0);
      
      const formResponse: OrchestratorResponse = {
        message,
        metadata: {
          // V1 chat-only: gate widget-specific fields behind WIDGET_ENABLED
          ...(WIDGET_ENABLED ? { componentType: 'fullscreen_form', displayMode: 'fullscreen' } : {}),
          signupForm: formDiscoveryResult.data?.program_questions || {},
          program_ref: programRef,
          org_ref: orgRef,
          program_name: programName,
          programFeeCents: programFeeCents,
          numParticipants: context.numParticipants || 1,
          provider: 'bookeo'
        }
      };

      // Cache required field metadata for guided prompts (Bookeo schema)
      if (formDiscoveryResult.success && formDiscoveryResult.data?.program_questions) {
        const questions = formDiscoveryResult.data.program_questions;
        const delegateFields = questions.delegate_fields || [];
        const participantFields = questions.participant_fields || [];
        const requiredFields = {
          delegate: delegateFields.map((f: any) => ({
            key: f.fieldId || f.id,
            label: f.label,
            required: f.mandatory ?? f.required ?? false,
            type: f.type
          })),
          participant: participantFields.map((f: any) => ({
            key: f.fieldId || f.id,
            label: f.label,
            required: f.mandatory ?? f.required ?? false,
            type: f.type
          }))
        };
        await this.updateContextAndAwait(sessionId, { requiredFields });
      }

      // Validate Design DNA compliance
      const validation = validateDesignDNA(formResponse, {
        step: 'form',
        isWriteAction: false
      });

      if (!validation.passed) {
        Logger.error('[DesignDNA] Validation failed:', validation.issues);
      }

      if (validation.warnings.length > 0) {
        Logger.warn('[DesignDNA] Warnings:', validation.warnings);
      }

      Logger.info('[DesignDNA] Validation passed ✅');

      return formResponse;
    } catch (error) {
      Logger.error('[selectProgram] Error:', error);
      return this.formatError(`Failed to load program form: ${error instanceof Error ? error.message : 'Unknown error'}`);
    }
  }

  /**
   * Process signup form submission
   */
  private async submitForm(
    payload: any,
    sessionId: string,
    context: APIContext
  ): Promise<OrchestratorResponse> {
    console.log('[submitForm] 🔍 Starting with sessionId:', sessionId);
    console.log('[submitForm] 🔍 Payload keys:', Object.keys(payload));
    console.log('[submitForm] 🔍 Context keys:', Object.keys(context));
    console.log('[submitForm] 🔍 Context step:', context.step);
    console.log('[submitForm] 🔍 Has selectedProgram in context:', !!context.selectedProgram);
    
    const { formData } = payload;

    // Recover program context from payload if server state was lost (Railway restarts, multi-instance)
    if (!context.selectedProgram && payload.program_ref) {
      Logger.info('[submitForm] Recovering program context from payload:', {
        program_ref: payload.program_ref,
        org_ref: payload.org_ref,
        program_name: payload.program_name
      });
      
      // Fetch full program data from cache to get pricing
      const supabase = this.getSupabaseClient();
      const { data: programCache } = await supabase
        .from('cached_provider_feed')
        .select('program, signup_form')
        .eq('program_ref', payload.program_ref)
        .eq('org_ref', payload.org_ref || 'aim-design')
        .maybeSingle();
      
      if (programCache?.program) {
        const programData = typeof programCache.program === 'string' 
          ? JSON.parse(programCache.program) 
          : programCache.program;
        
        context.selectedProgram = {
          ...programData,
          program_ref: payload.program_ref,
          org_ref: payload.org_ref || 'aim-design',
          title: programData.title || programData.name || payload.program_name
        };
        
        // Update session for subsequent calls
        this.updateContext(sessionId, { selectedProgram: context.selectedProgram, step: FlowStep.FORM_FILL });
        Logger.info('[submitForm] ✅ Program context recovered from database');
      } else {
        Logger.warn('[submitForm] Could not recover program from database, using minimal data');
        context.selectedProgram = {
          program_ref: payload.program_ref,
          org_ref: payload.org_ref || 'aim-design',
          title: payload.program_name || 'Selected Program'
        };
      }
    }

    // FLOW INTEGRITY GUARD: Ensure we have a valid program before proceeding
    // This prevents ChatGPT NL from jumping to submission without proper program selection
    if (!context.selectedProgram?.program_ref) {
      Logger.warn('[submitForm] ⚠️ Flow integrity guard triggered - no selectedProgram', {
        sessionId,
        hasFormData: !!formData,
        hasPayloadProgramRef: !!payload.program_ref,
        step: context.step
      });
      
      // User-friendly recovery: redirect to program search
      const orgRef = context.orgRef || 'aim-design';
      return this.formatResponse(
        "Let me help you find a program first. Which activity are you looking for?",
        undefined,
        [
          { 
            label: "Browse Programs", 
            action: "search_programs", 
            payload: { orgRef },
            variant: "accent" as const
          }
        ]
      );
    }
    
    if (!formData) {
      Logger.warn('[submitForm] ⚠️ Missing form data', { sessionId, hasSelectedProgram: true });
      return this.formatError("I need your registration details. Please fill out the form and try again.");
    }

    // Extract structured data from two-tier form
    const numParticipants = formData.numParticipants || formData.participants?.length || 1;
    const participants = formData.participants || [];
    
    // Build participant names list
    const participantNames = participants.map((p: any) => 
      `${p.firstName || ''} ${p.lastName || ''}`.trim() || "participant"
    );
    
    // Format participant list for display
    const participantList = participantNames.length === 1 
      ? participantNames[0]
      : participantNames.map((name: string, idx: number) => `${idx + 1}. ${name}`).join('\n');

    // Get user_id from payload (frontend provides this for authenticated users)
    const userId = payload.user_id;
    
    if (!userId) {
      Logger.warn('[submitForm] No user_id in payload - success fee charge may fail');
      Logger.warn('[submitForm] Delegate email:', formData.delegate?.delegate_email);
    } else {
      Logger.info('[submitForm] User authenticated with user_id:', userId);
    }

    // Save delegate profile if requested (ChatGPT App Store compliant)
    if (payload.saveDelegateProfile && userId && formData.delegate) {
      Logger.info('[submitForm] Saving delegate profile for user:', userId);
      try {
        await this.invokeMCPTool('user.update_delegate_profile', {
          user_id: userId,
          first_name: formData.delegate.delegate_firstName,
          last_name: formData.delegate.delegate_lastName,
          phone: formData.delegate.delegate_phone,
          date_of_birth: formData.delegate.delegate_dob,
          default_relationship: formData.delegate.delegate_relationship
        });
        Logger.info('[submitForm] ✅ Delegate profile saved');
      } catch (error) {
        Logger.warn('[submitForm] Failed to save delegate profile (non-fatal):', error);
        // Non-fatal - continue with registration
      }
    }

    // Save new children if requested (ChatGPT App Store compliant)
    if (payload.saveNewChildren && userId && Array.isArray(payload.saveNewChildren)) {
      Logger.info('[submitForm] Saving new children for user:', { userId, count: payload.saveNewChildren.length });
      for (const child of payload.saveNewChildren) {
        try {
          const result = await this.invokeMCPTool('user.create_child', {
            user_id: userId,
            first_name: child.first_name,
            last_name: child.last_name,
            dob: child.dob
          });
          if (result?.success) {
            Logger.info('[submitForm] ✅ Child saved:', { firstName: child.first_name, lastName: child.last_name });
          } else {
            Logger.warn('[submitForm] Failed to save child (non-fatal):', result?.error || 'Unknown error');
          }
        } catch (error) {
          Logger.warn('[submitForm] Failed to save child (non-fatal):', error);
          // Non-fatal - continue with registration
        }
      }
    }

    // Store form data, participant count, and user_id
    this.updateContext(sessionId, {
      step: FlowStep.REVIEW,
      formData,
      numParticipants,
      user_id: userId
    });

    const programName = context.selectedProgram?.title || "Selected Program";
    
    // Calculate total price based on number of participants
    const priceString = context.selectedProgram?.price || "0";
    
    // Validate pricing before proceeding
    if (priceString === "Price varies" || priceString === "0" || !priceString) {
      Logger.warn(`[APIOrchestrator] Invalid pricing for ${context.selectedProgram?.title}: "${priceString}"`);
      return this.formatError(
        `We're unable to calculate pricing for ${context.selectedProgram?.title}. Please contact support or try another program.`
      );
    }
    
    const basePrice = parseFloat(priceString.replace(/[^0-9.]/g, ''));
    
    if (isNaN(basePrice) || basePrice <= 0) {
      Logger.error(`[APIOrchestrator] Failed to parse price "${priceString}" for ${context.selectedProgram?.title}`);
      return this.formatError(
        `Pricing information is incomplete. Please try again or contact support.`
      );
    }
    
    const totalPrice = basePrice * numParticipants;
    const formattedTotal = `$${totalPrice.toFixed(2)}`;
    
    // Calculate grand total (program fee + $20 success fee)
    const successFee = 20.00;
    const grandTotal = `$${(totalPrice + successFee).toFixed(2)}`;

    // ✅ COMPLIANCE: Determine booking status FIRST for proper confirmation messaging
    // Runtime status check (don't trust stale cached data)
    const determineBookingStatus = (program: any): string => {
      const hasAvailableSlots = program?.next_available_slot || (program?.available_slots && program.available_slots > 0);
      if (hasAvailableSlots) return 'open_now';
      if (program?.booking_status === 'sold_out') return 'sold_out';
      return program?.booking_status || 'open_now';
    };
    
    const bookingStatus = determineBookingStatus(context.selectedProgram);
    
    // Get booking date from earliest_slot_time OR booking_opens_at, or use placeholder (1 week from now)
    const earliestSlot = context.selectedProgram?.earliest_slot_time 
      ? new Date(context.selectedProgram.earliest_slot_time) 
      : context.selectedProgram?.booking_opens_at
        ? new Date(context.selectedProgram.booking_opens_at)
        : null;
    
    // For "opens_later" programs, treat as future booking even without a specific date
    const isFutureBooking = bookingStatus === 'opens_later';

    // Build review summary and store state for payment/confirmation
    let cardLast4: string | null = null;
    let cardBrand: string | null = null;
    if (userId) {
      const supabase = this.getSupabaseClient();
      const { data: billingData } = await supabase
        .from('user_billing')
        .select('default_payment_method_id, payment_method_last4, payment_method_brand')
        .eq('user_id', userId)
        .maybeSingle();
      cardLast4 = billingData?.payment_method_last4 || null;
      cardBrand = billingData?.payment_method_brand || null;
      Logger.info('[submitForm] Payment method check result', { hasPaymentMethod: !!billingData?.default_payment_method_id, cardBrand, cardLast4 });
    }

    const scheduledTime = isFutureBooking
      ? (earliestSlot?.toISOString() || new Date(Date.now() + 7 * 24 * 60 * 60 * 1000).toISOString())
      : undefined;

    this.updateContext(sessionId, {
      step: FlowStep.REVIEW,
      formData: {
        delegate_data: formData.delegate,
        participant_data: formData.participants,
        num_participants: numParticipants,
        event_id: context.selectedProgram?.first_available_event_id,
        program_fee_cents: Math.round(totalPrice * 100)
      },
      schedulingData: isFutureBooking ? {
        scheduled_time: scheduledTime,
        event_id: context.selectedProgram?.first_available_event_id,
        total_amount: grandTotal,
        program_fee: formattedTotal,
        program_fee_cents: Math.round(totalPrice * 100),
        formData: {
          delegate: formData.delegate,
          participants: formData.participants,
          num_participants: numParticipants
        }
      } : undefined,
      cardLast4,
      cardBrand
    });

    Logger.info('[submitForm] All required fields collected; transitioning to REVIEW phase');
    const delegate = formData.delegate || {};
    const participant = (formData.participants || [])[0] || {};
    const childName = participant.firstName
      ? `${participant.firstName} ${participant.lastName || ""}`.trim()
      : (context.childInfo?.name || "your child");
    const childDetail = participant.dob ? ` (DOB: ${participant.dob})` : (participant.age ? ` (Age: ${participant.age})` : "");
    const parentName = `${delegate.delegate_firstName || ""} ${delegate.delegate_lastName || ""}`.trim();
    const sessionDate = context.selectedProgram?.earliest_slot_time ? this.formatTimeForUser(context.selectedProgram.earliest_slot_time, context) : null;
    let reviewMessage = "Please review the details below:\\n\\n";
    reviewMessage += `- **Program:** ${programName}\\n`;
    reviewMessage += `- **Participant:** ${childName}${childDetail}\\n`;
    reviewMessage += `- **Parent/Guardian:** ${parentName || delegate.email || "parent"}\\n`;
    if (sessionDate) reviewMessage += `- **Date:** ${sessionDate}\\n`;
    reviewMessage += `- **Program Fee:** ${formattedTotal} (paid to provider)\\n`;
    reviewMessage += `- **SignupAssist Fee:** $20 (charged only upon successful registration)\\n`;
    if (cardLast4) reviewMessage += `- **Payment method on file:** ${cardBrand || 'Card'} •••• ${cardLast4}\\n`;
    reviewMessage += "\\nIf everything is correct, type \\\"yes\\\" to continue or \\\"cancel\\\" to abort.";
    return this.formatResponse(reviewMessage);
  }

  /**
   * Confirm payment and complete immediate booking (Phase A implementation)
   * Orchestrates: 1) Verify payment method → 2) Book with Bookeo → 3) Charge success fee → 4) Return confirmation
   */
  private async confirmPayment(
    payload: any,
    sessionId: string,
    context: APIContext
  ): Promise<OrchestratorResponse> {
    try {
      Logger.info("[confirmPayment] Starting immediate booking flow");

      // ⚠️ HARD STEP GATE: Must have selected a program
      if (!context.selectedProgram?.program_ref) {
        Logger.warn('[confirmPayment] ⛔ STEP GATE: No selected program - cannot proceed');
        return this.formatResponse(
          "Let me help you find a program first. Which activity are you looking for?",
          undefined,
          [{ label: "Browse Programs", action: "search_programs", payload: { orgRef: context.orgRef || "aim-design" }, variant: "accent" }]
        );
      }

      // ⚠️ HARD STEP GATE: Must be in PAYMENT/SUBMIT step
      if (context.step !== FlowStep.PAYMENT && context.step !== FlowStep.SUBMIT) {
        Logger.warn('[confirmPayment] ⛔ STEP GATE: Not in PAYMENT/SUBMIT step', { currentStep: context.step });
        return this.formatResponse(
          "We need to collect some information first before completing payment.",
          undefined,
          [{ label: "Continue Registration", action: "select_program", payload: { program_ref: context.selectedProgram.program_ref }, variant: "accent" }]
        );
      }

      // ⚠️ HARD STEP GATE: Must have payment method for immediate booking
      if (!context.cardLast4 && !context.cardBrand) {
        Logger.warn('[confirmPayment] ⛔ STEP GATE: No payment method in context');
        return {
          message: "Before I can complete your booking, I need to save a payment method.",
          metadata: {
            componentType: "payment_setup",
            next_action: "confirm_payment",
            _build: APIOrchestrator.BUILD_STAMP
          },
          cta: {
            buttons: [
              { label: "Add Payment Method", action: "setup_payment", variant: "accent" }
            ]
          }
        };
      }

      // Get booking data from payload (primary) or context (fallback)
      const formData = payload.formData || context.formData;
      
      // DEBUG: Log the entire formData object to see what we're working with
      Logger.info("[confirmPayment] 🔍 FormData source:", {
        fromPayload: !!payload.formData,
        fromContext: !!context.formData,
        hasFormData: !!formData,
        formData: JSON.stringify(formData, null, 2),
        keys: formData ? Object.keys(formData) : []
      });
      
      const delegate_data = formData?.delegate_data;
      const participant_data = formData?.participant_data;
      const num_participants = formData?.num_participants;
      const event_id = payload.event_id || formData?.event_id;
      
      const programName = context.selectedProgram?.title || "program";
      const programRef = context.selectedProgram?.program_ref;
      const orgRef = context.selectedProgram?.org_ref || context.orgRef;

      // Validation with detailed logging
      if (!delegate_data || !participant_data || !event_id || !programRef || !orgRef) {
        Logger.error("[confirmPayment] Missing required data", {
          has_formData: !!formData,
          has_delegate: !!delegate_data,
          has_participants: !!participant_data,
          has_event_id: !!event_id,
          has_program_ref: !!programRef,
          // Log what we actually have
          delegate_data_preview: delegate_data ? 'exists' : 'MISSING',
          participant_data_preview: participant_data ? 'exists' : 'MISSING'
        });
        return this.formatError("Missing required booking information. Please try again.");
      }

      Logger.info("[confirmPayment] Validated booking data", { 
        program_ref: programRef, 
        org_ref: orgRef,
        num_participants,
        delegate_email: delegate_data.delegate_email || delegate_data.email,
        num_participants_in_array: participant_data.length
      });

      // PART 2.5: Validate booking window using Bookeo's rules
      const slotTime = context.selectedProgram?.earliest_slot_time;
      const bookingLimits = context.selectedProgram?.booking_limits;
      
      if (slotTime) {
        const slotDate = new Date(slotTime);
        const now = new Date();
        const formattedSlotTime = this.formatTimeForUser(slotTime, context);
        
        // Apply Bookeo's booking window rules
        if (bookingLimits) {
          // Check if too late to book (minimum advance time)
          if (bookingLimits.minAdvanceTime) {
            const minDate = new Date(now.getTime() + bookingLimits.minAdvanceTime.amount * this.getMilliseconds(bookingLimits.minAdvanceTime.unit));
            if (slotDate < minDate) {
              Logger.warn("[confirmPayment] Booking window closed (min advance time)", {
                slot_time: slotTime,
                min_advance: bookingLimits.minAdvanceTime,
                now: now.toISOString()
              });
              
              return this.formatError(
                `⏰ This class requires booking at least ${bookingLimits.minAdvanceTime.amount} ${bookingLimits.minAdvanceTime.unit} in advance. The booking window has closed. Please browse programs again.`
              );
            }
          }
          
          // Check if too early to book (maximum advance time)
          if (bookingLimits.maxAdvanceTime) {
            const maxDate = new Date(now.getTime() + bookingLimits.maxAdvanceTime.amount * this.getMilliseconds(bookingLimits.maxAdvanceTime.unit));
            if (slotDate > maxDate) {
              Logger.warn("[confirmPayment] Too early to book (max advance time)", {
                slot_time: slotTime,
                max_advance: bookingLimits.maxAdvanceTime,
                now: now.toISOString()
              });
              
              return this.formatError(
                `⏰ This class cannot be booked more than ${bookingLimits.maxAdvanceTime.amount} ${bookingLimits.maxAdvanceTime.unit} in advance. Please check back closer to the date.`
              );
            }
          }
        } else {
          // Fallback: date-based validation if no booking limits
          const slotDay = new Date(slotDate.getFullYear(), slotDate.getMonth(), slotDate.getDate());
          const today = new Date(now.getFullYear(), now.getMonth(), now.getDate());
          
          if (slotDay < today) {
            Logger.warn("[confirmPayment] Event date has passed", {
              slot_date: slotDay.toISOString(),
              today: today.toISOString()
            });
            
            return this.formatError(
              `⏰ This class was scheduled for ${formattedSlotTime} and is no longer available. Please browse programs again to see upcoming sessions.`
            );
          }
        }
      }

      // PART 3: Email-based user_id lookup if not in context
      let userId = context.user_id || payload.user_id;
      
      if (!userId) {
        Logger.warn("[confirmPayment] No user_id in context or payload - attempting email lookup");
        const delegateEmail = delegate_data.delegate_email || delegate_data.email;
        
        if (delegateEmail) {
          const supabase = this.getSupabaseClient();
          
          // Find user by email via admin API
          const { data: { users }, error } = await supabase.auth.admin.listUsers();
          const matchingUser = users?.find((u: any) => u.email === delegateEmail);
          
          if (matchingUser) {
            userId = matchingUser.id;
            Logger.info("[confirmPayment] ✅ User ID found via email lookup:", userId);
            // Store in context for future use
            this.updateContext(sessionId, { user_id: userId });
          } else {
            Logger.warn("[confirmPayment] Could not find user_id via email lookup");
          }
        }
      }

      // Map form field names to Bookeo API format (API-first, ChatGPT compliant)
      const mappedDelegateData = {
        firstName: delegate_data.delegate_firstName,
        lastName: delegate_data.delegate_lastName,
        email: delegate_data.delegate_email,
        phone: delegate_data.delegate_phone,
        dateOfBirth: delegate_data.delegate_dob,
        relationship: delegate_data.delegate_relationship
      };

      const mappedParticipantData = participant_data.map((p: any) => ({
        firstName: p.firstName,
        lastName: p.lastName,
        dateOfBirth: p.dob,  // Form uses 'dob', API expects 'dateOfBirth'
        grade: p.grade
        // allergies field REMOVED for ChatGPT App Store compliance (PHI prohibition)
      }));

      // PART 5: Create mandate BEFORE booking (for audit compliance)
      Logger.info("[confirmPayment] Creating mandate for audit trail...");
      let mandate_id: string | undefined;
      
      if (userId) {
        try {
          const mandateResponse = await this.invokeMCPTool('mandates.create', {
            user_id: userId,
            provider: 'bookeo',
            org_ref: orgRef,
            scopes: ['platform:success_fee', 'scp:register'],
            program_ref: programRef,
            valid_until: new Date(Date.now() + 5 * 60 * 1000).toISOString()  // 5 minutes from now
          });
          
          if (mandateResponse.success && mandateResponse.data?.mandate_id) {
            mandate_id = mandateResponse.data.mandate_id;
            Logger.info("[confirmPayment] ✅ Mandate created:", mandate_id);
          } else {
            Logger.warn("[confirmPayment] Mandate creation failed (non-fatal):", mandateResponse.error);
          }
        } catch (mandateError) {
          Logger.warn("[confirmPayment] Mandate creation exception (non-fatal):", mandateError);
        }
      } else {
        Logger.warn("[confirmPayment] No userId - skipping mandate creation");
      }

      // Step 1: Book with Bookeo via MCP tool
      Logger.info("[confirmPayment] Calling bookeo.confirm_booking...");
      const bookingResponse = await this.invokeMCPTool('bookeo.confirm_booking', {
        event_id,
        program_ref: programRef,
        org_ref: orgRef,
        delegate_data: mappedDelegateData,
        participant_data: mappedParticipantData,
        num_participants
      }, { mandate_id, user_id: userId }); // Pass audit context for ChatGPT compliance

      if (!bookingResponse.success || !bookingResponse.data?.booking_number) {
        Logger.error("[confirmPayment] Booking failed", bookingResponse);
        return this.formatError(
          bookingResponse.error?.display || "Failed to create booking. Please try again."
        );
      }

      const { booking_number, start_time } = bookingResponse.data;
      Logger.info("[confirmPayment] ✅ Booking confirmed:", { booking_number });

      // Step 3: Charge $20 success fee via MCP tool (audit-compliant)
      Logger.info("[confirmPayment] About to charge Stripe", { 
        userId, 
        contextUserId: context.user_id,
        payloadUserId: payload.user_id 
      });
      
      let charge_id: string | undefined;
      
      if (!userId) {
        Logger.warn("[confirmPayment] No user_id - cannot charge success fee");
        // Don't fail the booking, just log warning
      } else {
        try {
          const feeResult = await this.invokeMCPTool('stripe.charge_success_fee', {
            booking_number,
            mandate_id,
            amount_cents: 2000, // $20 success fee
            user_id: userId  // Required for server-to-server call
          }, { mandate_id, user_id: userId }); // Pass audit context for audit trail linking

          if (!feeResult.success) {
            Logger.warn("[confirmPayment] Success fee charge failed (non-fatal):", feeResult.error);
            // Don't fail the entire flow - booking was successful
          } else {
            charge_id = feeResult.data?.charge_id;
            Logger.info("[confirmPayment] ✅ Success fee charged:", charge_id);
          }
        } catch (feeError) {
          Logger.warn("[confirmPayment] Success fee exception (non-fatal):", feeError);
          // Continue - booking was successful even if fee failed
        }
      }

      // Step 4: Create registration record for receipts/audit trail
      if (userId) {
        try {
          const delegateName = `${delegate_data.delegate_firstName || ''} ${delegate_data.delegate_lastName || ''}`.trim();
          const delegateEmail = delegate_data.delegate_email || delegate_data.email || '';
          const participantNames = participant_data.map((p: any) => 
            `${p.firstName || ''} ${p.lastName || ''}`.trim()
          ).filter((name: string) => name.length > 0);
          
          // Get program cost from context formData (stored in submitForm)
          const amountCents = context.formData?.program_fee_cents || 0;
          
          const registrationResult = await this.invokeMCPTool('registrations.create', {
            user_id: userId,
            mandate_id,
            charge_id,
            program_name: programName,
            program_ref: programRef,
            provider: 'bookeo',
            org_ref: orgRef,
            start_date: start_time || context.selectedProgram?.earliest_slot_time,
            booking_number,
            amount_cents: amountCents,
            success_fee_cents: 2000,
            delegate_name: delegateName,
            delegate_email: delegateEmail,
            participant_names: participantNames
          });

          if (registrationResult.success) {
            Logger.info("[confirmPayment] ✅ Registration record created:", registrationResult.data?.id);
          } else {
            Logger.warn("[confirmPayment] Registration record creation failed (non-fatal):", registrationResult.error);
          }
        } catch (regError) {
          Logger.warn("[confirmPayment] Registration record exception (non-fatal):", regError);
          // Continue - booking was successful even if registration record failed
        }
      } else {
        Logger.warn("[confirmPayment] No userId - skipping registration record creation");
      }

      // Step 5: Reset context and return success
      this.updateContext(sessionId, {
        step: FlowStep.BROWSE
      });

      // Use Design DNA-compliant success message
      const message = getAPISuccessMessage({
        program_name: programName,
        booking_number,
        start_time: start_time || "TBD"
      });

      const successResponse: OrchestratorResponse = {
        message,
        cta: {
          buttons: [
            { 
              label: "View My Registrations", 
              action: "view_receipts", 
              payload: { user_id: userId },
              variant: "accent" 
            },
            { 
              label: "Browse More Classes", 
              action: "search_programs", 
              payload: { orgRef: orgRef || "aim-design" }, 
              variant: "outline" 
            }
          ]
        }
      };

      // Validate Design DNA compliance
      const validation = validateDesignDNA(successResponse, {
        step: 'browse',
        isWriteAction: false
      });

      if (!validation.passed) {
        Logger.error('[DesignDNA] Validation failed:', validation.issues);
      }
      
      if (validation.warnings.length > 0) {
        Logger.warn('[DesignDNA] Warnings:', validation.warnings);
      }

      Logger.info('[DesignDNA] Validation passed ✅');
      Logger.info("[confirmPayment] ✅ Immediate booking flow complete");

      return successResponse;
    } catch (error) {
      Logger.error("[confirmPayment] Unexpected error:", error);
      return this.formatError("Booking failed due to unexpected error. Please contact support.");
    }
  }

  /**
   * Show payment authorization card after payment method is saved
   * Displays dual-charge breakdown with saved card details before final confirmation
   */
  private async showPaymentAuthorization(
    payload: any,
    sessionId: string,
    context: APIContext
  ): Promise<OrchestratorResponse> {
    try {
      Logger.info("[showPaymentAuthorization] Preparing payment authorization card");
      
      const { user_id, schedulingData } = payload;
      
      // Get saved card details from user_billing table
      let cardLast4 = context.cardLast4;
      let cardBrand = context.cardBrand;
      
      if (!cardLast4 && user_id) {
        try {
          const supabase = createClient(
            process.env.SUPABASE_URL || process.env.SB_URL || '',
            process.env.SUPABASE_SERVICE_ROLE_KEY || process.env.SERVICE_ROLE_KEY || ''
          );
          
          const { data: billingData } = await supabase
            .from('user_billing')
            .select('payment_method_last4, payment_method_brand')
            .eq('user_id', user_id)
            .maybeSingle();
            
          if (billingData) {
            cardLast4 = billingData.payment_method_last4;
            cardBrand = billingData.payment_method_brand;
            Logger.info("[showPaymentAuthorization] Retrieved card details:", { cardBrand, cardLast4 });
          }
        } catch (error) {
          Logger.warn("[showPaymentAuthorization] Failed to retrieve card details:", error);
        }
      }
      
      // Get pricing info from schedulingData or context
      const formData = schedulingData?.formData || context.formData;
      const programFeeCents = formData?.program_fee_cents || schedulingData?.program_fee_cents || 0;
      const programFee = (programFeeCents / 100).toFixed(2);
      const totalAmount = ((programFeeCents + 2000) / 100).toFixed(2);
      const programName = context.selectedProgram?.title || formData?.program_name || "Program";
      
      // Format card display
      const cardDisplay = cardLast4 && cardBrand 
        ? `${cardBrand} •••• ${cardLast4}`
        : cardLast4 
          ? `Card •••• ${cardLast4}`
          : "Saved Card";
      
      // Build payment authorization message using Design DNA template
      const message = getPaymentAuthorizationMessage({
        program_name: programName,
        total_cost: `$${programFee}`,
        provider_name: "AIM Design"
      });
      
      // Build authorization card with dual-charge breakdown
      const authCard: CardSpec = {
        title: "💳 Payment Authorization",
        description: `**Payment Method:** ${cardDisplay}\n\n` +
          `**Program Fee:** $${programFee} (charged to provider)\n` +
          `**SignupAssist Fee:** $20.00 (charged only if registration succeeds)\n\n` +
          `**Total:** $${totalAmount}`,
        metadata: {
          programFeeCents,
          serviceFeeCents: 2000,
          isPaymentCard: true,
          cardBrand,
          cardLast4
        },
        buttons: [
          {
            label: `Pay with ${cardDisplay}`,
            action: "confirm_payment",
            payload: {
              user_id,
              ...schedulingData
            },
            variant: "accent"
          },
          {
            label: "Go Back",
            action: "search_programs",
            variant: "outline"
          }
        ]
      };
      
      const response: OrchestratorResponse = {
        message: addAPISecurityContext(addResponsibleDelegateFooter(message), "AIM Design"),
        cards: [authCard]
      };
      
      // Validate Design DNA compliance
      const validation = validateDesignDNA(response, {
        step: 'payment',
        isWriteAction: true
      });
      
      if (!validation.passed) {
        Logger.error('[DesignDNA] Validation failed:', validation.issues);
      }
      
      Logger.info("[showPaymentAuthorization] ✅ Authorization card ready");
      return response;
      
    } catch (error) {
      Logger.error("[showPaymentAuthorization] Error:", error);
      return this.formatError("Failed to prepare payment authorization. Please try again.");
    }
  }

  /**
   * Set up Stripe payment method (Phase 3: MCP-compliant payment setup)
   * Routes through Stripe MCP tools for audit compliance
   */
  private async setupPaymentMethod(
    payload: any,
    sessionId: string,
    context: APIContext
  ): Promise<OrchestratorResponse> {
    try {
      Logger.info("[setupPaymentMethod] Starting payment setup flow");
      
      // ⚠️ HARD STEP GATES - prevent NL bypass of payment setup
      
      // Gate 1: Must have selected a program
      if (!context.selectedProgram?.program_ref) {
        Logger.warn('[setupPaymentMethod] ⛔ STEP GATE: No selected program');
        return this.formatResponse(
          "Let me help you find a program first before setting up payment.",
          undefined,
          [{ label: "Browse Programs", action: "search_programs", payload: { orgRef: context.orgRef || "aim-design" }, variant: "accent" }]
        );
      }
      
      // Gate 2: Must be in FORM_FILL, REVIEW, or PAYMENT step
      if (context.step !== FlowStep.FORM_FILL && context.step !== FlowStep.REVIEW && context.step !== FlowStep.PAYMENT) {
        Logger.warn('[setupPaymentMethod] ⛔ STEP GATE: Not in FORM_FILL/REVIEW/PAYMENT step', { currentStep: context.step });
        return this.formatResponse(
          "We need to collect your registration details first before setting up payment.",
          undefined,
          [{ label: "Continue Registration", action: "select_program", payload: { program_ref: context.selectedProgram.program_ref }, variant: "accent" }]
        );
      }

      const { payment_method_id, user_id, email, user_jwt } = payload;

      // Validation
      if (!payment_method_id || !user_id || !email || !user_jwt) {
        Logger.error("[setupPaymentMethod] Missing required data", { 
          has_payment_method_id: !!payment_method_id,
          has_user_id: !!user_id,
          has_email: !!email,
          has_user_jwt: !!user_jwt
        });
        return this.formatError("Missing payment information. Please try again.");
      }

      Logger.info("[setupPaymentMethod] Validated payment setup data", { 
        payment_method_id,
        user_id,
        email: email.substring(0, 3) + '***' // Partial log for privacy
      });

      // Step 1: Create Stripe customer via MCP tool (audit-compliant)
      Logger.info("[setupPaymentMethod] Creating Stripe customer...");
      const customerResponse = await this.invokeMCPTool('stripe.create_customer', {
        user_id,
        email
      });

      if (!customerResponse.success || !customerResponse.data?.customer_id) {
        Logger.error("[setupPaymentMethod] Customer creation failed", customerResponse);
        return this.formatError(
          customerResponse.error?.display || "Failed to set up payment account. Please try again."
        );
      }

      const customer_id = customerResponse.data.customer_id;
      Logger.info("[setupPaymentMethod] ✅ Customer created:", customer_id);

      // Step 2: Save payment method via MCP tool (audit-compliant)
      Logger.info("[setupPaymentMethod] Saving payment method...");
      const saveResponse = await this.invokeMCPTool('stripe.save_payment_method', {
        payment_method_id,
        customer_id,
        user_jwt
      });

      if (!saveResponse.success) {
        Logger.error("[setupPaymentMethod] Payment method save failed", saveResponse);
        return this.formatError(
          saveResponse.error?.display || "Failed to save payment method. Please try again."
        );
      }

      Logger.info("[setupPaymentMethod] ✅ Payment method saved:", payment_method_id);

      // Step 3: Continue to scheduled registration confirmation
      // Store user_id in context for mandate creation
      this.updateContext(sessionId, { user_id });
      
      // The frontend should have stored schedulingData - retrieve from payload
      const schedulingData = payload.schedulingData || context.schedulingData;
      
      if (!schedulingData) {
        Logger.error("[setupPaymentMethod] No scheduling data found");
        return this.formatError("Scheduling information missing. Please try again.");
      }

      Logger.info("[setupPaymentMethod] ✅ Payment setup complete, proceeding to confirmation");

      // Call confirmScheduledRegistration directly with updated context including user_id
      return await this.confirmScheduledRegistration(
        { schedulingData }, 
        sessionId, 
        { ...context, user_id }
      );

    } catch (error) {
      Logger.error("[setupPaymentMethod] Unexpected error:", error);
      return this.formatError("Payment setup failed due to unexpected error. Please try again.");
    }
  }

  /**
   * Schedule auto-registration for future booking (Set & Forget)
   * Validates 31-day limit before proceeding
   */
  private async scheduleAutoRegistration(
    payload: any,
    sessionId: string,
    context: APIContext
  ): Promise<OrchestratorResponse> {
    // ⚠️ HARD STEP GATE: Must have selected a program
    if (!context.selectedProgram?.program_ref) {
      Logger.warn('[scheduleAutoRegistration] ⛔ STEP GATE: No selected program');
      return this.formatResponse(
        "Let me help you find a program first. Which activity are you looking for?",
        undefined,
        [{ label: "Browse Programs", action: "search_programs", payload: { orgRef: context.orgRef || "aim-design" }, variant: "accent" }]
      );
    }

    // ⚠️ HARD STEP GATE: Must be in REVIEW or PAYMENT step
    if (context.step !== FlowStep.PAYMENT && context.step !== FlowStep.REVIEW) {
      Logger.warn('[scheduleAutoRegistration] ⛔ STEP GATE: Not in PAYMENT/REVIEW step', { currentStep: context.step });
      return this.formatResponse(
        "We need to collect participant information first.",
        undefined,
        [{ label: "Continue Registration", action: "select_program", payload: { program_ref: context.selectedProgram.program_ref }, variant: "accent" }]
      );
    }

    const { scheduled_time, event_id, total_amount, program_fee, program_fee_cents, formData } = payload;
    
    // ⚠️ HARD STEP GATE: Must have scheduling time
    if (!scheduled_time) {
      Logger.warn('[scheduleAutoRegistration] ⛔ STEP GATE: No scheduled_time in payload');
      return this.formatError("Missing scheduling information. Please try selecting the program again.");
    }
    
    // Validate 31-day scheduling limit
    const scheduledDate = new Date(scheduled_time);
    const now = new Date();
    const daysUntilScheduled = Math.ceil((scheduledDate.getTime() - now.getTime()) / (1000 * 60 * 60 * 24));
    
    if (daysUntilScheduled > 31) {
      Logger.warn(`[scheduleAutoRegistration] Rejected: ${daysUntilScheduled} days out (max 31 days)`);
      return this.formatError(
        `Auto-registration is only available up to 31 days in advance. ` +
        `This class opens in ${daysUntilScheduled} days. Please return closer to the registration date.`
      );
    }
    
    Logger.info(`[scheduleAutoRegistration] Validated: ${daysUntilScheduled} days out (within 31-day limit)`);
    
    // Store scheduling data in context for next step
    this.updateContext(sessionId, {
      schedulingData: {
        scheduled_time,
        event_id,
        total_amount,
        program_fee,
        program_fee_cents: program_fee_cents || 0,
        formData
      }
    });
    
    // Trigger payment method setup
    return {
      message: `We'll automatically register you on ${scheduledDate.toLocaleString()}.\n\n` +
               `First, let's save your payment method securely. You'll only be charged if registration succeeds!`,
      metadata: {
        componentType: "payment_setup",
        next_action: "confirm_scheduled_registration",
        schedulingData: {
          scheduled_time,
          event_id,
          total_amount,
          program_fee,
          formData
        },
        _build: APIOrchestrator.BUILD_STAMP
      }
    };
  }

  /**
   * Confirm and store scheduled registration after payment setup
   */
  private async confirmScheduledRegistration(
    payload: any,
    sessionId: string,
    context: APIContext
  ): Promise<OrchestratorResponse> {
    // ⚠️ HARD STEP GATE: Must have selected a program
    if (!context.selectedProgram?.program_ref) {
      Logger.warn('[confirmScheduledRegistration] ⛔ STEP GATE: No selected program');
      return this.formatResponse(
        "Let me help you find a program first. Which activity are you looking for?",
        undefined,
        [{ label: "Browse Programs", action: "search_programs", payload: { orgRef: context.orgRef || "aim-design" }, variant: "accent" }]
      );
    }

    // ⚠️ SAFETY NET: Payment method guard
    if (!context.cardLast4 && !context.cardBrand) {
      Logger.warn('[confirmScheduledRegistration] ⚠️ No payment method in context - prompting for setup');
      return {
        message: "Before I can schedule your registration, I need to save a payment method. You'll only be charged if registration succeeds!",
        metadata: {
          componentType: "payment_setup",
          next_action: "confirm_scheduled_registration",
          schedulingData: context.schedulingData,
          _build: APIOrchestrator.BUILD_STAMP
        },
        cta: {
          buttons: [
            { label: "Add Payment Method", action: "setup_payment", variant: "accent" }
          ]
        }
      };
    }
    
    // ⚠️ SAFETY NET: Explicit authorization guard
    if (!context.paymentAuthorized) {
      Logger.warn('[confirmScheduledRegistration] ⚠️ Payment not explicitly authorized - prompting for authorization');
      const amount = context.schedulingData?.total_amount || context.selectedProgram?.price || 'the program fee';
      const scheduledTime = context.schedulingData?.scheduled_time;
      const scheduledDate = scheduledTime ? new Date(scheduledTime).toLocaleString() : null;
      
      return {
        message: scheduledDate
          ? `I have your payment method on file (${context.cardBrand} •••${context.cardLast4}). Please click "Authorize Payment" to confirm:\n\n💰 **Amount:** ${amount}\n📅 **Scheduled for:** ${scheduledDate}\n\nYou'll only be charged if registration succeeds.`
          : `I have your payment method on file (${context.cardBrand} •••${context.cardLast4}). Please click "Authorize Payment" to complete your booking.\n\n💰 **Amount:** ${amount}`,
        metadata: {
          _build: APIOrchestrator.BUILD_STAMP
        },
        cta: {
          buttons: [
            { label: "Authorize Payment", action: "authorize_payment", variant: "accent" },
            { label: "Cancel", action: "cancel_flow", variant: "ghost" }
          ]
        }
      };
    }
    
    const schedulingData = context.schedulingData;
    
    if (!schedulingData) {
      return this.formatError("Scheduling data not found. Please start over.");
    }
    
    const { scheduled_time, event_id, total_amount, program_fee, formData } = schedulingData;
    const scheduledDate = new Date(scheduled_time);
    const programName = context.selectedProgram?.title || "Selected Program";
    
    try {
      // Calculate mandate valid_until (min of scheduled_time or now + 31 days)
      const maxValidUntil = new Date(Date.now() + 31 * 24 * 60 * 60 * 1000);
      const mandateValidUntil = scheduledDate < maxValidUntil ? scheduledDate : maxValidUntil;
      
      // Step 1: Create mandate via MCP tool (audit-compliant)
      Logger.info("[confirmScheduledRegistration] Creating mandate...");
      const totalAmountCents = Math.round(parseFloat(total_amount.replace(/[^0-9.]/g, '')) * 100);
      
      const mandateResponse = await this.invokeMCPTool('mandates.create', {
        user_id: context.user_id,
        provider: 'bookeo',
        org_ref: context.selectedProgram.org_ref,
        scopes: ['bookeo:create_booking', 'platform:success_fee'],
        max_amount_cents: totalAmountCents,
        valid_until: mandateValidUntil.toISOString()
      });

      if (!mandateResponse.success || !mandateResponse.data?.mandate_id) {
        Logger.error("[confirmScheduledRegistration] Mandate creation failed", mandateResponse);
        return this.formatError("Failed to create authorization. Please try again.");
      }

      const mandateId = mandateResponse.data.mandate_id;
      Logger.info("[confirmScheduledRegistration] ✅ Mandate created:", mandateId);

      // Step 2: Create registration via MCP tool (unified registrations table)
      Logger.info("[confirmScheduledRegistration] Creating scheduled registration via MCP tool...");
      
      const delegate = formData.delegate || {};
      const participants = formData.participants || [];
      const delegateName = `${delegate.delegate_firstName || ''} ${delegate.delegate_lastName || ''}`.trim();
      const delegateEmail = delegate.delegate_email || '';
      const participantNames = participants.map((p: any) => `${p.firstName || ''} ${p.lastName || ''}`.trim());
      const programFeeCents = Math.round(parseFloat(program_fee?.replace(/[^0-9.]/g, '') || '0') * 100);
      
      const registrationResponse = await this.invokeMCPTool('registrations.create', {
        user_id: context.user_id,
        mandate_id: mandateId,
        program_name: programName,
        program_ref: context.selectedProgram.program_ref,
        provider: 'bookeo',
        org_ref: context.selectedProgram.org_ref,
        start_date: context.selectedProgram?.start_date,
        amount_cents: programFeeCents,
        success_fee_cents: 2000,
        delegate_name: delegateName,
        delegate_email: delegateEmail,
        participant_names: participantNames,
        scheduled_for: scheduled_time // This makes status='pending'
      }, { mandate_id: mandateId });

      if (!registrationResponse.success || !registrationResponse.data?.id) {
        Logger.error("[confirmScheduledRegistration] Registration creation failed", registrationResponse);
        return this.formatError("Failed to schedule registration. Please try again.");
      }

      const registrationId = registrationResponse.data.id;
      Logger.info("[confirmScheduledRegistration] ✅ Scheduled registration created:", registrationId);

      // Step 3: Schedule the job via MCP tool (audit-compliant)
      Logger.info("[confirmScheduledRegistration] Scheduling job...");
      const scheduleResponse = await this.invokeMCPTool('scheduler.schedule_signup', {
        registration_id: registrationId,
        trigger_time: scheduled_time
      }, { mandate_id: mandateId });

      if (!scheduleResponse.success) {
        Logger.error("[confirmScheduledRegistration] Job scheduling failed", scheduleResponse);
        return this.formatError("Failed to schedule auto-registration. Please try again.");
      }

      Logger.info("[confirmScheduledRegistration] ✅ Job scheduled successfully");
      
      // Reset context
      this.updateContext(sessionId, {
        step: FlowStep.BROWSE
      });
      
      // Format valid_until date (mandate expiry)
      const validUntilDate = mandateResponse.data?.valid_until 
        ? new Date(mandateResponse.data.valid_until).toLocaleString()
        : scheduledDate.toLocaleString();
      
      // Use the Responsible Delegate disclosure template
      const successMessage = getScheduledRegistrationSuccessMessage({
        program_name: programName,
        scheduled_date: scheduledDate.toLocaleString(),
        total_cost: total_amount,
        provider_name: 'AIM Design', // TODO: get from context
        mandate_id: mandateId,
        valid_until: validUntilDate
      });
      
      return {
        message: successMessage,
        cards: [{
          title: '🎉 You\'re All Set!',
          subtitle: programName,
          description: `📅 **Auto-Registration Scheduled**\nWe'll register you on: ${scheduledDate.toLocaleString()}\n\n💰 **Total (if successful):** ${total_amount}\n\n🔐 **Mandate ID:** ${mandateId.substring(0, 8)}...`
        }],
        cta: {
          buttons: [
            { label: "View My Registrations", action: "view_receipts", payload: { user_id: context.user_id }, variant: "accent" },
            { label: "Browse More Classes", action: "search_programs", payload: { orgRef: context.orgRef || "aim-design" }, variant: "outline" }
          ]
        }
      };
    } catch (error) {
      Logger.error("[confirmScheduledRegistration] Error:", error);
      return this.formatError("Failed to schedule auto-registration. Please try again.");
    }
  }

  /**
   * View user's registrations (receipts)
   */
  private async viewReceipts(
    payload: any,
    sessionId: string,
    context: APIContext
  ): Promise<OrchestratorResponse> {
    const userId = payload?.user_id || context.user_id;
    
    if (!userId) {
      return this.formatError("Please sign in to view your registrations.");
    }

    try {
      const supabase = this.getSupabaseClient();
      const { data: registrations, error } = await supabase
        .from('registrations')
        .select('*')
        .eq('user_id', userId)
        .order('created_at', { ascending: false });

      if (error) {
        Logger.error("[viewReceipts] Failed to fetch registrations:", error);
        return this.formatError("Unable to load your registrations.");
      }

      if (!registrations || registrations.length === 0) {
        return this.formatResponse(
          "📋 **Your Registrations**\n\nYou don't have any registrations yet.",
          undefined,
          [{ label: "Browse Classes", action: "search_programs", payload: { orgRef: "aim-design" }, variant: "accent" }]
        );
      }

      // Format currency helper (cents → dollars)
      const formatDollars = (cents: number) => `$${(cents / 100).toFixed(2)}`;

      // Format date/time for display
      const formatDateTime = (dateStr: string | null) => {
        if (!dateStr) return 'Date TBD';
        const date = new Date(dateStr);
        return date.toLocaleString('en-US', {
          weekday: 'long',
          month: 'long',
          day: 'numeric',
          year: 'numeric',
          hour: 'numeric',
          minute: '2-digit',
          timeZoneName: 'short'
        });
      };

      // Categorize registrations
      const now = new Date();
      const upcoming = registrations.filter(r => 
        r.status === 'confirmed' && r.start_date && new Date(r.start_date) > now
      );
      const scheduled = registrations.filter(r => r.status === 'pending');
      // Past includes: completed, cancelled, failed, and confirmed with past start_date
      const past = registrations.filter(r => 
        r.status === 'cancelled' || 
        r.status === 'failed' ||
        r.status === 'completed' ||
        (r.status === 'confirmed' && r.start_date && new Date(r.start_date) <= now)
      );

      // Status badge helper
      const getStatusBadge = (status: string): string => {
        switch (status) {
          case 'cancelled': return '❌ Cancelled';
          case 'failed': return '⚠️ Failed';
          case 'completed': return '✅ Completed';
          case 'confirmed': return '✅ Confirmed';
          case 'pending': return '⏳ Scheduled';
          default: return status;
        }
      };

      // Build cards for each registration
      const buildRegCard = (reg: any, isUpcoming: boolean = false): CardSpec => {
        const buttons = [];
        
        // Always show View Audit Trail for non-pending registrations (including cancelled)
        if (reg.status !== 'pending') {
          buttons.push({ label: 'View Audit Trail', action: 'view_audit_trail', payload: { registration_id: reg.id }, variant: 'outline' as const });
        }
        
        // Show Cancel button for pending OR upcoming (but not cancelled/failed/completed)
        if ((reg.status === 'pending' || isUpcoming) && reg.status !== 'cancelled' && reg.status !== 'failed' && reg.status !== 'completed') {
          buttons.push({ label: 'Cancel', action: 'cancel_registration', payload: { registration_id: reg.id }, variant: 'secondary' as const });
        }
        
        // Add status badge to title for cancelled/failed
        const titleWithStatus = (reg.status === 'cancelled' || reg.status === 'failed') 
          ? `${reg.program_name} ${getStatusBadge(reg.status)}`
          : reg.program_name;
        
        return {
          title: titleWithStatus,
          subtitle: formatDateTime(reg.start_date),
          description: [
            `**Booking #:** ${reg.booking_number || 'N/A'}`,
            `**Participants:** ${(reg.participant_names || []).join(', ') || 'N/A'}`,
            `**Program Fee:** ${formatDollars(reg.amount_cents || 0)}`,
            `**SignupAssist Fee:** ${formatDollars(reg.success_fee_cents || 0)}`,
            `**Total:** ${formatDollars((reg.amount_cents || 0) + (reg.success_fee_cents || 0))}`
          ].join('\n'),
          buttons
        };
      };

      const cards: CardSpec[] = [
        ...upcoming.map(r => buildRegCard(r, true)),  // isUpcoming = true, show Cancel button
        ...scheduled.map(r => buildRegCard(r, false)), // pending status, Cancel already shown
        ...past.map(r => buildRegCard(r, false))       // past (includes cancelled/failed), no cancel option
      ];

      return {
        message: `📋 **Your Registrations**\n\n` +
          `✅ **Upcoming:** ${upcoming.length}\n` +
          `📅 **Scheduled:** ${scheduled.length}\n` +
          `📦 **Past:** ${past.length}\n\n` +
          getReceiptsFooterMessage(),
        cards,
        cta: {
          buttons: [
            { label: "Browse Classes", action: "search_programs", payload: { orgRef: "aim-design" }, variant: "accent" }
          ]
        }
      };
    } catch (err) {
      Logger.error("[viewReceipts] Exception:", err);
      return this.formatError("An error occurred while loading your registrations.");
    }
  }

  /**
   * Map technical scopes to user-friendly labels for ChatGPT-compatible display
   */
  private mapScopeToFriendly(scope: string): string {
    const scopeMap: Record<string, string> = {
      'scp:register': '✓ Register for programs',
      'scp:browse': '✓ Browse programs',
      'scp:authenticate': '✓ Authenticate',
      'scp:read:listings': '✓ View listings',
      'platform:success_fee': '✓ Charge success fee',
      'platform:refund': '✓ Process refunds',
    };
    return scopeMap[scope] || `• ${scope}`;
  }

  /**
   * View audit trail for a specific registration
   * Phase E: Shows mandate details and all tool calls with decisions
   * Includes SHA256 hashes for integrity verification and JWS token for cryptographic proof
   */
  private async viewAuditTrail(
    payload: any,
    sessionId: string,
    context: APIContext
  ): Promise<OrchestratorResponse> {
    const { registration_id } = payload;
    
    if (!registration_id) {
      return this.formatError("Registration ID required to view audit trail.");
    }
    
    try {
      const supabase = this.getSupabaseClient();
      
      // 1. Get registration to find mandate_id
      const { data: registration, error: regError } = await supabase
        .from('registrations')
        .select('mandate_id, program_name, booking_number, delegate_name, amount_cents, success_fee_cents, created_at')
        .eq('id', registration_id)
        .single();
      
      if (regError || !registration) {
        Logger.error("[viewAuditTrail] Registration not found:", regError);
        return this.formatError("Registration not found.");
      }
      
      if (!registration.mandate_id) {
        // No mandate linked - show registration details without audit events
        return {
          message: `📋 **Registration Details**\n\n` +
            `**Program:** ${registration.program_name}\n` +
            `**Booking #:** ${registration.booking_number || 'N/A'}\n` +
            `**Delegate:** ${registration.delegate_name || 'N/A'}\n\n` +
            `_No mandate authorization found for this registration._`,
          cards: [],
          cta: {
            buttons: [
              { label: "Back to Registrations", action: "view_receipts", variant: "outline" }
            ]
          }
        };
      }
      
      // 2. Get mandate details including JWS token for cryptographic verification
      const { data: mandate, error: mandateError } = await supabase
        .from('mandates')
        .select('id, scope, valid_from, valid_until, status, provider, jws_compact')
        .eq('id', registration.mandate_id)
        .single();
      
      if (mandateError) {
        Logger.warn("[viewAuditTrail] Mandate lookup failed:", mandateError);
      }
      
      // 3. Get audit events for this mandate (including args, results, and hashes for transparency)
      const { data: auditEvents, error: auditError } = await supabase
        .from('audit_events')
        .select('tool, decision, started_at, finished_at, event_type, args_json, result_json, args_hash, result_hash')
        .eq('mandate_id', registration.mandate_id)
        .order('started_at', { ascending: true });
      
      if (auditError) {
        Logger.warn("[viewAuditTrail] Audit events lookup failed:", auditError);
      }
      
      const formatDollars = (cents: number) => `$${(cents / 100).toFixed(2)}`;
      
      // Helper to extract key details from args/results for display
      const formatEventDetails = (event: any): { input: string; output: string } => {
        const args = event.args_json || {};
        const resultSuccess = event.result_json?.success; // Check TOP level for success flag
        const result = event.result_json?.data || event.result_json || {};
        
        if (event.tool === 'bookeo.confirm_booking') {
          const delegate = args.delegate_data || {};
          const participants = args.participant_data || [];
          const participantNames = participants.map((p: any) => `${p.firstName} ${p.lastName}`).join(', ');
          
          return {
            input: [
              `• Delegate: ${delegate.firstName || ''} ${delegate.lastName || ''} (${delegate.email || 'N/A'})`,
              `• Participants: ${participantNames || 'N/A'}`,
              `• Event ID: ${args.event_id?.substring(0, 20) || 'N/A'}...`
            ].join('\n'),
            output: [
              `• Booking #: ${result.booking_number || 'N/A'}`,
              `• Program: ${result.program_name || 'N/A'}`,
              `• Status: ${resultSuccess ? 'Success' : 'Failed'}`
            ].join('\n')
          };
        }
        
        if (event.tool === 'stripe.charge_success_fee') {
          return {
            input: [
              `• Amount: ${formatDollars(args.amount_cents || 0)}`,
              `• Booking #: ${args.booking_number || 'N/A'}`
            ].join('\n'),
            output: [
              `• Charge ID: ${result.charge_id?.substring(0, 12) || 'N/A'}...`,
              `• Status: ${resultSuccess ? 'Charged' : 'Failed'}`
            ].join('\n')
          };
        }
        
        // Generic fallback
        return {
          input: Object.keys(args).length > 0 ? `• ${Object.keys(args).slice(0, 3).join(', ')}` : '_No input data_',
          output: resultSuccess !== undefined ? `• Status: ${resultSuccess ? 'Success' : 'Failed'}` : '_No output data_'
        };
      };
      
      // Build audit trail timeline with details
      const auditTrailItems = (auditEvents || []).map((event, index) => {
        const time = this.formatTimeForUser(new Date(event.started_at), context);
        const status = event.decision === 'allowed' ? '✅' : (event.decision === 'denied' ? '❌' : '⏳');
        const toolName = event.tool || event.event_type || 'Unknown action';
        return `${index + 1}. ${status} **${toolName}** - ${time}`;
      });
      
      // Build detailed event cards with SHA256 hashes for integrity verification
      const eventCards: CardSpec[] = (auditEvents || []).map((event, index) => {
        const time = this.formatTimeForUser(new Date(event.started_at), context);
        const status = event.decision === 'allowed' ? '✅ Allowed' : (event.decision === 'denied' ? '❌ Denied' : '⏳ Pending');
        const toolName = event.tool || event.event_type || 'Unknown';
        const details = formatEventDetails(event);
        
        // Friendly tool names
        const friendlyNames: Record<string, string> = {
          'bookeo.confirm_booking': '📅 Booking Confirmation',
          'stripe.charge_success_fee': '💳 Success Fee Charge'
        };
        
        // Build description with optional hash display for integrity verification
        const descriptionParts = [
          `**Input Data:**`,
          details.input,
        ];
        
        if (event.args_hash) {
          descriptionParts.push(`🔏 **Input Hash:** \`${event.args_hash.substring(0, 12)}...\``);
        }
        
        descriptionParts.push('', `**Result:**`, details.output);
        
        if (event.result_hash) {
          descriptionParts.push(`🔏 **Output Hash:** \`${event.result_hash.substring(0, 12)}...\``);
        }
        
        return {
          title: friendlyNames[toolName] || `🔧 ${toolName}`,
          subtitle: `${status} • ${time}`,
          description: descriptionParts.join('\n'),
          buttons: []
        };
      });
      
      // Build mandate summary card with friendly scopes and JWS token
      const friendlyScopes = (mandate?.scope || []).map((s: string) => this.mapScopeToFriendly(s)).join(', ');
      
      const mandateDescriptionParts = [
        `**Provider:** ${mandate?.provider || 'N/A'}`,
        `**Scopes:** ${friendlyScopes || 'N/A'}`,
        `**Valid From:** ${mandate ? this.formatTimeForUser(new Date(mandate.valid_from), context) : 'N/A'}`,
        `**Valid Until:** ${mandate ? this.formatTimeForUser(new Date(mandate.valid_until), context) : 'N/A'}`,
        `**Status:** ${mandate?.status || 'N/A'}`
      ];
      
      // Include truncated JWS token for cryptographic verification
      if (mandate?.jws_compact) {
        mandateDescriptionParts.push('');
        mandateDescriptionParts.push(`📜 **Cryptographic Token:** \`${mandate.jws_compact.substring(0, 40)}...\``);
        mandateDescriptionParts.push(`_(Verifiable JWS signature - tamper-proof authorization record)_`);
      }
      
      const mandateCard: CardSpec = {
        title: `🔐 Mandate Authorization`,
        subtitle: `ID: ${mandate?.id?.substring(0, 8) || 'N/A'}...`,
        description: mandateDescriptionParts.join('\n'),
        buttons: [],
        metadata: {
          jws_compact: mandate?.jws_compact // Include full token for frontend decoding if needed
        }
      };
      
      // Build registration summary card
      const registrationCard: CardSpec = {
        title: `📝 Registration Summary`,
        subtitle: registration.booking_number || 'Booking # pending',
        description: [
          `**Program:** ${registration.program_name}`,
          `**Delegate:** ${registration.delegate_name || 'N/A'}`,
          `**Program Fee:** ${formatDollars(registration.amount_cents || 0)}`,
          `**SignupAssist Fee:** ${formatDollars(registration.success_fee_cents || 0)}`,
          `**Total:** ${formatDollars((registration.amount_cents || 0) + (registration.success_fee_cents || 0))}`
        ].join('\n'),
        buttons: []
      };
      
      // Build appropriate message based on whether audit events exist
      let auditMessage: string;
      if (auditTrailItems.length > 0) {
        auditMessage = `📋 **Audit Trail**\n\n` +
          `**Actions Performed (${auditTrailItems.length} events):**\n` +
          auditTrailItems.join('\n') +
          `\n\n🔒 All actions are logged for transparency.`;
      } else {
        // Check if this is a legacy registration (before Dec 8, 2025 when audit logging was implemented)
        const regDate = new Date(registration.created_at);
        const auditLoggingStartDate = new Date('2025-12-08');
        
        if (regDate < auditLoggingStartDate) {
          auditMessage = `📋 **Audit Trail**\n\n` +
            `This registration was completed on ${this.formatTimeForUser(regDate, context)}, before detailed audit logging was implemented.\n\n` +
            `🔒 Your authorization was recorded via the mandate shown below.`;
        } else {
          auditMessage = `📋 **Audit Trail**\n\n` +
            `No detailed action logs were recorded for this registration.\n\n` +
            `🔒 Your authorization is documented in the mandate below.`;
        }
      }

      return {
        message: auditMessage,
        cards: [registrationCard, ...eventCards, mandateCard],
        cta: {
          buttons: [
            { label: "Back to Registrations", action: "view_receipts", variant: "outline" }
          ]
        }
      };
    } catch (err) {
      Logger.error("[viewAuditTrail] Exception:", err);
      return this.formatError("An error occurred while loading the audit trail.");
    }
  }

  /**
   * Cancel Registration Step 1: Show confirmation dialog
   * Phase F: Two-step confirmation to prevent accidental cancellations
   * Now supports both pending (scheduled) AND confirmed (booked) registrations
   */
  private async cancelRegistrationStep1(
    payload: any,
    sessionId: string,
    context: APIContext
  ): Promise<OrchestratorResponse> {
    const { registration_id } = payload;
    
    if (!registration_id) {
      return this.formatError("Registration ID required to cancel.");
    }
    
    try {
      const supabase = this.getSupabaseClient();
      
      // Get registration details for confirmation
      const { data: registration, error } = await supabase
        .from('registrations')
        .select('id, program_name, booking_number, status, start_date, delegate_name, amount_cents, success_fee_cents, org_ref, provider, charge_id')
        .eq('id', registration_id)
        .single();
      
      if (error || !registration) {
        Logger.error("[cancelRegistration] Registration not found:", error);
        return this.formatError("Registration not found.");
      }
      
      // Check if cancellation is allowed
      if (registration.status === 'cancelled') {
        return this.formatError(`This registration has already been cancelled.\n\n_Questions? Email ${SUPPORT_EMAIL}_`);
      }
      
      if (registration.status === 'completed') {
        return this.formatError(`Completed registrations cannot be cancelled.\n\n_Questions? Email ${SUPPORT_EMAIL}_`);
      }
      
      const isPending = registration.status === 'pending';
      const isConfirmed = registration.status === 'confirmed';
      
      const formatDollars = (cents: number) => `$${(cents / 100).toFixed(2)}`;
      const startDateFormatted = registration.start_date 
        ? this.formatTimeForUser(new Date(registration.start_date), context)
        : 'TBD';
      const providerName = registration.org_ref === 'aim-design' ? 'AIM Design' : registration.org_ref;
      
      if (isConfirmed) {
        // Show cancellation confirmation for confirmed bookings with refund policy
        let message = getConfirmedCancelConfirmMessage({
          program_name: registration.program_name,
          provider_name: providerName,
          booking_number: registration.booking_number
        });
        // ✅ COMPLIANCE: Include Responsible Delegate reminder for cancellation
        message = addResponsibleDelegateFooter(message);
        
        const confirmationCard: CardSpec = {
          title: `⚠️ Cancel Confirmed Booking?`,
          subtitle: registration.program_name,
          description: [
            `**Booking #:** ${registration.booking_number || 'N/A'}`,
            `**Date:** ${startDateFormatted}`,
            `**Delegate:** ${registration.delegate_name || 'N/A'}`,
            `**Program Fee:** ${formatDollars(registration.amount_cents || 0)}`,
            `**SignupAssist Fee:** ${formatDollars(registration.success_fee_cents || 0)}`,
            ``,
            `If ${providerName} accepts, your $20 fee will be refunded.`
          ].join('\n'),
          buttons: [
            { 
              label: "Yes, Request Cancellation", 
              action: "confirm_cancel_registration", 
              variant: "secondary",
              payload: { registration_id, is_confirmed: true } 
            },
            { 
              label: "Keep Booking", 
              action: "view_receipts", 
              variant: "outline" 
            }
          ]
        };
        
        return {
          message,
          cards: [confirmationCard],
          cta: { buttons: [] }
        };
      }
      
      // Pending registration - simpler cancellation
      let message = getPendingCancelConfirmMessage({
        program_name: registration.program_name
      });
      // ✅ COMPLIANCE: Include Responsible Delegate reminder for cancellation
      message = addResponsibleDelegateFooter(message);
      
      const confirmationCard: CardSpec = {
        title: `⚠️ Cancel Scheduled Registration?`,
        subtitle: registration.program_name,
        description: [
          `**Date:** ${startDateFormatted}`,
          `**Delegate:** ${registration.delegate_name || 'N/A'}`,
          `**Status:** Scheduled (not yet booked)`,
          ``,
          `No booking has been made, so no charges apply.`
        ].join('\n'),
        buttons: [
          { 
            label: "Yes, Cancel Registration", 
            action: "confirm_cancel_registration", 
            variant: "secondary",
            payload: { registration_id, is_confirmed: false } 
          },
          { 
            label: "Keep Registration", 
            action: "view_receipts", 
            variant: "outline" 
          }
        ]
      };
      
      return {
        message,
        cards: [confirmationCard],
        cta: { buttons: [] }
      };
      
    } catch (err) {
      Logger.error("[cancelRegistrationStep1] Exception:", err);
      return this.formatError("An error occurred while preparing cancellation.");
    }
  }

  /**
   * Cancel Registration Step 2: Execute cancellation
   * Phase F: Actual cancellation after user confirms
   * Now handles both pending AND confirmed bookings with Bookeo API + Stripe refund
   */
  private async cancelRegistrationStep2(
    payload: any,
    sessionId: string,
    context: APIContext
  ): Promise<OrchestratorResponse> {
    const { registration_id, is_confirmed } = payload;
    const userId = context.user_id;
    
    if (!registration_id) {
      return this.formatError("Registration ID required to cancel.");
    }
    
    if (!userId) {
      return this.formatError("You must be logged in to cancel a registration.");
    }
    
    try {
      const supabase = this.getSupabaseClient();
      
      // Get full registration details
      const { data: registration, error: regError } = await supabase
        .from('registrations')
        .select('*')
        .eq('id', registration_id)
        .single();
      
      if (regError || !registration) {
        return this.formatError("Registration not found.");
      }
      
      const providerName = registration.org_ref === 'aim-design' ? 'AIM Design' : registration.org_ref;
      
      // Handle PENDING registrations (simple cancellation)
      if (registration.status === 'pending') {
        Logger.info(`[cancelRegistration] Cancelling pending registration: ${registration_id}`);
        
        const result = await this.invokeMCPTool('registrations.cancel', {
          registration_id,
          user_id: userId
        });
        
        if (!result.success) {
          Logger.error("[cancelRegistration] Cancel failed:", result.error);
          return this.formatError(`Failed to cancel registration.\n\n_Questions? Email ${SUPPORT_EMAIL}_`);
        }
        
        const message = getPendingCancelSuccessMessage({
          program_name: registration.program_name
        });
        
        return {
          message,
          cards: [],
          cta: {
            buttons: [
              { label: "View Registrations", action: "view_receipts", variant: "outline" },
              { label: "Browse Programs", action: "search_programs", payload: { orgRef: "aim-design" }, variant: "accent" }
            ]
          }
        };
      }
      
      // Handle CONFIRMED bookings (Bookeo cancel + Stripe refund)
      if (registration.status === 'confirmed' && registration.booking_number) {
        Logger.info(`[cancelRegistration] Attempting Bookeo cancellation: ${registration.booking_number}`);
        
        // Step 1: Cancel with Bookeo
        const bookeoResult = await this.invokeMCPTool('bookeo.cancel_booking', {
          booking_number: registration.booking_number,
          org_ref: registration.org_ref
        }, {
          mandate_id: registration.mandate_id,
          user_id: userId
        });
        
        if (!bookeoResult.success) {
          // Provider blocked cancellation
          Logger.warn("[cancelRegistration] Bookeo cancellation blocked:", bookeoResult.error);
          
          const message = getCancelFailedMessage({
            program_name: registration.program_name,
            provider_name: providerName,
            booking_number: registration.booking_number
          });
          
          return {
            message,
            cards: [],
            cta: {
              buttons: [
                { label: "View Registrations", action: "view_receipts", variant: "outline" }
              ]
            }
          };
        }
        
        Logger.info("[cancelRegistration] ✅ Bookeo cancellation successful");
        
        // Step 2: Refund success fee if there's a charge
        let refundSuccessful = false;
        if (registration.charge_id) {
          Logger.info(`[cancelRegistration] Refunding success fee: ${registration.charge_id}`);
          
          const refundResult = await this.invokeMCPTool('stripe.refund_success_fee', {
            charge_id: registration.charge_id,
            reason: 'booking_cancelled'
          }, {
            mandate_id: registration.mandate_id,
            user_id: userId
          });
          
          if (refundResult.success) {
            Logger.info("[cancelRegistration] ✅ Success fee refunded");
            refundSuccessful = true;
          } else {
            Logger.error("[cancelRegistration] Refund failed (booking still cancelled):", refundResult.error);
            // Don't fail - booking was cancelled, refund is secondary
          }
        }
        
        // Step 3: Update registration status
        const { error: updateError } = await supabase
          .from('registrations')
          .update({ status: 'cancelled', updated_at: new Date().toISOString() })
          .eq('id', registration_id);
        
        if (updateError) {
          Logger.error("[cancelRegistration] Failed to update status:", updateError);
        }
        
        const message = getCancelSuccessMessage({
          program_name: registration.program_name,
          provider_name: providerName
        });
        
        return {
          message: refundSuccessful 
            ? message 
            : message + `\n\n⚠️ _Note: Refund processing may be delayed. Contact ${SUPPORT_EMAIL} if you don't see it within 5-10 business days._`,
          cards: [],
          cta: {
            buttons: [
              { label: "View Registrations", action: "view_receipts", variant: "outline" },
              { label: "Browse Programs", action: "search_programs", payload: { orgRef: "aim-design" }, variant: "accent" }
            ]
          }
        };
      }
      
      // Fallback - shouldn't reach here
      return this.formatError(`Unable to cancel this registration. Status: ${registration.status}\n\n_Questions? Email ${SUPPORT_EMAIL}_`);
      
    } catch (err) {
      Logger.error("[cancelRegistrationStep2] Exception:", err);
      return this.formatError(`An error occurred while cancelling.\n\n_Questions? Email ${SUPPORT_EMAIL}_`);
    }
  }

  /**
   * Format successful response
   */
  private formatResponse(
    message: string,
    cards?: CardSpec[],
    buttons?: ButtonSpec[],
    metadata?: any
  ): OrchestratorResponse {
    return {
      message,
      cards,
      cta: buttons ? { buttons } : undefined,
      metadata: {
        ...metadata,
        _build: APIOrchestrator.BUILD_STAMP
      }
    };
  }

  /**
   * Format error response
   */
  private formatError(message: string): OrchestratorResponse {
    return {
      message: `❌ ${message}`,
      cards: undefined,
      cta: undefined,
      metadata: {
        _build: APIOrchestrator.BUILD_STAMP
      }
    };
  }

  /**
   * Attach the latest context snapshot to the response so downstream guardrails
   * can compute the correct wizard step/progress in ChatGPT chat mode.
   */
  private attachContextSnapshot(
    response: OrchestratorResponse,
    sessionId: string
  ): OrchestratorResponse {
    const ctx = this.getContext(sessionId);
    const selectedProgramName =
      ctx.selectedProgram?.title || ctx.selectedProgram?.name || ctx.selectedProgram?.programName;

    const contextSnapshot = {
      step: ctx.step,
      orgRef: ctx.orgRef,
      userTimezone: ctx.userTimezone,
      requestedActivity: ctx.requestedActivity,
      selectedProgramName,
      selectedProgram: ctx.selectedProgram,
      formData: ctx.formData,
      requiredFields: ctx.requiredFields,
      pendingDelegateInfo: ctx.pendingDelegateInfo,
      pendingParticipants: ctx.pendingParticipants,
      schedulingData: ctx.schedulingData,
      paymentAuthorized: ctx.paymentAuthorized
    };

    return {
      ...response,
      step: response.step || ctx.step,
      context: { ...(response.context || {}), ...contextSnapshot }
    };
  }

  /**
   * Load saved children for user (ChatGPT App Store compliant - via MCP tool)
   */
  private async loadSavedChildren(
    payload: any,
    sessionId: string,
    context: APIContext
  ): Promise<OrchestratorResponse> {
    const userId = payload.user_id || context.user_id;
    
    if (!userId) {
      Logger.warn('[loadSavedChildren] No user ID provided');
      return {
        message: "",
        metadata: { savedChildren: [] }
      };
    }
    
    Logger.info('[loadSavedChildren] Loading saved children via MCP tool', { userId });
    
    try {
      const result = await this.invokeMCPTool('user.list_children', { user_id: userId });
      
      if (!result?.success) {
        Logger.warn('[loadSavedChildren] MCP tool failed:', result?.error);
        return {
          message: "",
          metadata: { savedChildren: [] }
        };
      }
      
      const children = result.data?.children || [];
      Logger.info('[loadSavedChildren] ✅ Loaded children:', children.length);
      
      return {
        message: "",
        metadata: { savedChildren: children }
      };
    } catch (error) {
      Logger.error('[loadSavedChildren] Error:', error);
      return {
        message: "",
        metadata: { savedChildren: [] }
      };
    }
  }

  /**
   * Check payment method for user (ChatGPT App Store compliant - via MCP tool)
   */
  private async checkPaymentMethod(
    payload: any,
    sessionId: string,
    context: APIContext
  ): Promise<OrchestratorResponse> {
    const userId = payload.user_id || context.user_id;
    
    if (!userId) {
      Logger.warn('[checkPaymentMethod] No user ID provided');
      return {
        message: "",
        metadata: { paymentMethod: null }
      };
    }
    
    Logger.info('[checkPaymentMethod] Checking payment method via MCP tool', { userId });
    
    try {
      const result = await this.invokeMCPTool('user.check_payment_method', { user_id: userId });
      
      if (!result?.success) {
        Logger.warn('[checkPaymentMethod] MCP tool failed:', result?.error);
        return {
          message: "",
          metadata: { paymentMethod: null }
        };
      }
      
      Logger.info('[checkPaymentMethod] ✅ Payment method check:', result.data);
      
      return {
        message: "",
        metadata: { paymentMethod: result.data }
      };
    } catch (error) {
      Logger.error('[checkPaymentMethod] Error:', error);
      return {
        message: "",
        metadata: { paymentMethod: null }
      };
    }
  }

  /**
   * Save a new child for user (ChatGPT App Store compliant - via MCP tool)
   */
  private async saveChild(
    payload: any,
    sessionId: string,
    context: APIContext
  ): Promise<OrchestratorResponse> {
    const userId = payload.user_id || context.user_id;
    
    if (!userId) {
      return this.formatError("Please sign in to save participant information.");
    }
    
    const { first_name, last_name, dob } = payload;
    
    if (!first_name || !last_name) {
      return this.formatError("First name and last name are required.");
    }
    
    Logger.info('[saveChild] Saving child via MCP tool', { userId, first_name, last_name });
    
    try {
      const result = await this.invokeMCPTool('user.create_child', {
        user_id: userId,
        first_name,
        last_name,
        dob
      });
      
      if (!result?.success) {
        Logger.error('[saveChild] MCP tool failed:', result?.error);
        return this.formatError("Unable to save participant. Please try again.");
      }
      
      Logger.info('[saveChild] ✅ Child saved:', result.data?.child?.id);
      
      return {
        message: "✅ Participant saved for future registrations!",
        metadata: { savedChild: result.data?.child }
      };
    } catch (error) {
      Logger.error('[saveChild] Error:', error);
      return this.formatError("Unable to save participant. Please try again.");
    }
  }

  /**
   * Handle select_child action from UI cards or natural language
   * Stores child info in context and proceeds to next field
   */
  private async handleSelectChild(
    payload: any,
    sessionId: string,
    context: APIContext,
    input: string
  ): Promise<OrchestratorResponse> {
    Logger.info('[handleSelectChild] Processing child selection', { 
      hasPayload: !!payload, 
      payloadKeys: payload ? Object.keys(payload) : [],
      input 
    });

    // Extract child info from payload first (UI action)
    let childInfo = null;
    
    if (payload?.first_name && payload?.last_name) {
      childInfo = {
        firstName: payload.first_name,
        lastName: payload.last_name,
        age: payload.age ? Number(payload.age) : undefined
      };
    } else if (payload?.child_id) {
      // Child selected from saved children - look it up
      Logger.info('[handleSelectChild] Child selected by ID:', payload.child_id);
      // For now, just use the child_id as-is if present
      childInfo = { childId: payload.child_id };
    }

    // If no payload, try parsing from natural language input
    if (!childInfo && input) {
      const parsed = this.parseChildLine(input);
      if (parsed) {
        childInfo = parsed;
        Logger.info('[handleSelectChild] Parsed child from NL:', parsed);
      } else {
        // Fallback to existing parser for more formats
        const fallbackParsed = this.parseChildInfoFromMessage(input);
        if (fallbackParsed) {
          childInfo = {
            firstName: fallbackParsed.firstName || fallbackParsed.name?.split(' ')[0],
            lastName: fallbackParsed.lastName || fallbackParsed.name?.split(' ').slice(1).join(' '),
            age: fallbackParsed.age
          };
          Logger.info('[handleSelectChild] Parsed child from fallback:', childInfo);
        }
      }
    }

    if (!childInfo) {
      Logger.warn('[handleSelectChild] Could not parse child info from payload or input');
      return this.formatResponse(
        "I need the participant's information. Please provide their name and age (e.g., 'Percy Messinger, 11').",
        undefined,
        []
      );
    }

    // Store child info in pendingParticipants (use camelCase to match type)
    const participants = context.pendingParticipants || [];
    participants.push({
      firstName: childInfo.firstName,
      lastName: childInfo.lastName,
      age: childInfo.age
    });

    this.updateContext(sessionId, { 
      pendingParticipants: participants,
      childInfo: {
        name: `${childInfo.firstName || ''} ${childInfo.lastName || ''}`.trim(),
        age: childInfo.age
      }
    });

    Logger.info('[handleSelectChild] ✅ Child info stored', { 
      participantCount: participants.length,
      childInfo 
    });

    // Ask for delegate email if we don't have it yet
    if (!context.pendingDelegateInfo?.email) {
      this.updateContext(sessionId, { awaitingDelegateEmail: true });
      return this.formatResponse(
        `Great! I have ${childInfo.firstName}'s information. What email should I use for the registration?`,
        undefined,
        []
      );
    }

    // If we have delegate info, proceed to form submission
    return await this.submitForm({
      formData: {
        participants,
        delegate: context.pendingDelegateInfo
      },
      program_ref: context.selectedProgram?.program_ref,
      org_ref: context.orgRef || context.selectedProgram?.org_ref
    }, sessionId, this.getContext(sessionId));
  }

  private async loadDelegateProfile(
    payload: any,
    sessionId: string,
    context: APIContext
  ): Promise<OrchestratorResponse> {
    const userId = payload.user_id || context.user_id;
    
    if (!userId) {
      Logger.warn('[loadDelegateProfile] No user ID provided');
      return {
        message: "",
        metadata: { delegateProfile: null }
      };
    }
    
    Logger.info('[loadDelegateProfile] Loading delegate profile via MCP tool', { userId });
    
    try {
      const result = await this.invokeMCPTool('user.get_delegate_profile', { user_id: userId });
      
      if (!result?.success) {
        Logger.warn('[loadDelegateProfile] MCP tool failed:', result?.error);
        return {
          message: "",
          metadata: { delegateProfile: null }
        };
      }
      
      const profile = result.data?.profile;
      Logger.info('[loadDelegateProfile] ✅ Profile loaded:', profile ? 'found' : 'not found');
      
      return {
        message: "",
        metadata: { delegateProfile: profile }
      };
    } catch (error) {
      Logger.error('[loadDelegateProfile] Error:', error);
      return {
        message: "",
        metadata: { delegateProfile: null }
      };
    }
  }

  /**
   * Save/update delegate profile (ChatGPT App Store compliant - via MCP tool)
   */
  private async saveDelegateProfile(
    payload: any,
    sessionId: string,
    context: APIContext
  ): Promise<OrchestratorResponse> {
    const userId = payload.user_id || context.user_id;
    
    if (!userId) {
      return this.formatError("Please sign in to save your profile.");
    }
    
    const { first_name, last_name, phone, date_of_birth, default_relationship } = payload;
    
    Logger.info('[saveDelegateProfile] Saving delegate profile via MCP tool', { userId });
    
    try {
      const result = await this.invokeMCPTool('user.update_delegate_profile', {
        user_id: userId,
        first_name,
        last_name,
        phone,
        date_of_birth,
        default_relationship
      });
      
      if (!result?.success) {
        Logger.error('[saveDelegateProfile] MCP tool failed:', result?.error);
        return this.formatError("Unable to save your profile. Please try again.");
      }
      
      Logger.info('[saveDelegateProfile] ✅ Profile saved');
      
      return {
        message: "✅ Your information has been saved for future registrations!",
        metadata: { savedProfile: result.data?.profile }
      };
    } catch (error) {
      Logger.error('[saveDelegateProfile] Error:', error);
      return this.formatError("Unable to save your profile. Please try again.");
    }
  }

  /**
   * Convert Bookeo time unit to milliseconds
   */
  private getMilliseconds(unit: string): number {
    const units: Record<string, number> = {
      'hours': 60 * 60 * 1000,
      'days': 24 * 60 * 60 * 1000,
      'weeks': 7 * 24 * 60 * 60 * 1000,
      'months': 30 * 24 * 60 * 60 * 1000, // Approximate
      'years': 365 * 24 * 60 * 60 * 1000  // Approximate
    };
    return units[unit] || 0;
  }

  // ============================================================================
  // Session Persistence Layer (Supabase browser_sessions table)
  // Fixes: ChatGPT multi-turn conversations losing context between API calls
  // ============================================================================
  
  private readonly SESSION_TTL_MS = 30 * 60 * 1000; // 30 minutes
  private readonly SESSION_KEY_PREFIX = 'orchestrator:api:';
  
  /**
   * Load session context from Supabase
   * Called when context not found in memory (e.g., ChatGPT calls with same sessionId)
   */
  private async loadSessionFromDB(sessionId: string): Promise<APIContext | null> {
    try {
      const supabase = this.getSupabaseClient();
      const sessionKey = this.SESSION_KEY_PREFIX + sessionId;
      
      // Check if this looks like an Auth0 userId vs a ChatGPT sessionId
      const isAuth0Key = sessionId.startsWith('auth0|') || sessionId.startsWith('google-oauth2|');
      
      console.log('[loadSessionFromDB] 🔍 Looking up session:', {
        sessionId,
        sessionKey,
        isAuth0Key,
        timestamp: new Date().toISOString()
      });
      
      const { data, error } = await supabase
        .from('browser_sessions')
        .select('session_data, expires_at')
        .eq('session_key', sessionKey)
        .maybeSingle();
      
      if (error) {
        Logger.warn('[loadSessionFromDB] Error loading session:', error.message);
        return null;
      }
      
      if (!data) {
        console.log('[loadSessionFromDB] ❌ No session found in DB:', {
          sessionId,
          sessionKey,
          isAuth0Key,
          suggestion: isAuth0Key ? 'First request with this Auth0 user' : 'Session may have expired or never existed'
        });
        return null;
      }
      
      // Check expiry
      if (new Date(data.expires_at) < new Date()) {
        Logger.info('[loadSessionFromDB] Session expired, deleting:', sessionId);
        await supabase.from('browser_sessions').delete().eq('session_key', sessionKey);
        return null;
      }
      
      const sessionData = data.session_data as APIContext;
      console.log('[loadSessionFromDB] ✅ Session RESTORED from DB:', {
        sessionId,
        sessionKey,
        isAuth0Key,
        step: sessionData.step,
        hasSelectedProgram: !!sessionData.selectedProgram,
        programName: sessionData.selectedProgram?.name || sessionData.selectedProgram?.title,
        hasFormData: !!sessionData.formData,
        requestedActivity: sessionData.requestedActivity,
        timestamp: new Date().toISOString()
      });
      
      return sessionData;
    } catch (error) {
      Logger.error('[loadSessionFromDB] Failed to load session:', error);
      return null;
    }
  }
  
  /**
   * Persist session context to Supabase
   * Called after every updateContext to ensure durability
   */
  private async persistSessionToDB(sessionId: string, context: APIContext): Promise<void> {
    try {
      const supabase = this.getSupabaseClient();
      const sessionKey = this.SESSION_KEY_PREFIX + sessionId;
      const expiresAt = new Date(Date.now() + this.SESSION_TTL_MS).toISOString();
      
      // Check if this looks like an Auth0 userId vs a ChatGPT sessionId
      const isAuth0Key = sessionId.startsWith('auth0|') || sessionId.startsWith('google-oauth2|');
      
      const { error } = await supabase
        .from('browser_sessions')
        .upsert({
          session_key: sessionKey,
          session_data: context,
          expires_at: expiresAt,
          updated_at: new Date().toISOString()
        }, {
          onConflict: 'session_key'
        });
      
      if (error) {
        Logger.warn('[persistSessionToDB] Error persisting session:', error.message);
      } else {
        console.log('[persistSessionToDB] 💾 Session SAVED to DB:', {
          sessionId,
          sessionKey,
          isAuth0Key,
          step: context.step,
          hasSelectedProgram: !!context.selectedProgram,
          programName: context.selectedProgram?.name || context.selectedProgram?.title,
          expiresAt,
          timestamp: new Date().toISOString()
        });
      }
    } catch (error) {
      Logger.error('[persistSessionToDB] Failed to persist session:', error);
      // Don't throw - session persistence is non-critical
    }
  }

  /**
   * Get session context (auto-initialize if needed)
   * Now checks Supabase if not in memory (for ChatGPT multi-turn support)
   */
  private getContext(sessionId: string): APIContext {
    const exists = this.sessions.has(sessionId);
    console.log('[getContext] 🔍', {
      sessionId,
      exists,
      action: exists ? 'retrieving existing' : 'checking DB then creating new',
      currentStep: exists ? this.sessions.get(sessionId)?.step : 'none',
      hasSelectedProgram: exists ? !!this.sessions.get(sessionId)?.selectedProgram : false
    });
    
    if (!this.sessions.has(sessionId)) {
      // Initialize with empty context - async DB load happens in getContextAsync
      this.sessions.set(sessionId, {
        step: FlowStep.BROWSE
      });
    }
    return this.sessions.get(sessionId)!;
  }
  
  /**
   * Get session context with async DB loading (for ChatGPT multi-turn support)
   * Use this at the start of generateResponse to ensure DB context is loaded
   */
  private async getContextAsync(sessionId: string): Promise<APIContext> {
    // Check memory first (fast path)
    if (this.sessions.has(sessionId)) {
      return this.sessions.get(sessionId)!;
    }
    
    // Try loading from DB (slow path - for ChatGPT calls with persisted context)
    const dbContext = await this.loadSessionFromDB(sessionId);
    if (dbContext) {
      // Restore to memory cache
      this.sessions.set(sessionId, dbContext);
      return dbContext;
    }
    
    // Initialize new context
    const newContext: APIContext = { step: FlowStep.BROWSE };
    this.sessions.set(sessionId, newContext);
    return newContext;
  }

  /**
   * Update session context (now also persists to Supabase)
   * ENHANCED: Added detailed tracing to debug session persistence issues
   * 
   * FIX 2: NEVER revert step after selectProgram
   * Once step transitions to FORM_FILL, nothing is allowed to set it back to BROWSE.
   */
  private updateContext(sessionId: string, updates: Partial<APIContext>): void {
    const current = this.getContext(sessionId);
    
    // FIX 2: Guard against step reversion from FORM_FILL/PAYMENT back to BROWSE
    // ONLY block if we have a valid selectedProgram (i.e., not corrupted state)
    if (updates.step === FlowStep.BROWSE) {
      const isAdvancedStep = current.step === FlowStep.FORM_FILL || current.step === FlowStep.REVIEW || current.step === FlowStep.PAYMENT || current.step === FlowStep.SUBMIT;
      const hasValidProgram = !!current.selectedProgram;
      if (isAdvancedStep && hasValidProgram) {
        console.log('[updateContext] ⛔ FIX 2: Blocked step reversion from', current.step, 'to BROWSE (valid program exists)');
        delete updates.step; // Remove the step update, keep current step
      }
    }
    
    const updated = { ...current, ...updates };
    this.sessions.set(sessionId, updated);
    
    // 🔍 TRACE: Log what we're persisting
    const tracePayload = {
      sessionId,
      updateKeys: Object.keys(updates),
      hasSelectedProgram: !!updated.selectedProgram,
      selectedProgramName: updated.selectedProgram?.name || updated.selectedProgram?.title || 'none',
      step: updated.step,
      timestamp: new Date().toISOString()
    };
    
    console.log('[updateContext] 📝 TRACE: Updating session:', JSON.stringify(tracePayload, null, 2));
    
    // Async persist to DB (fire-and-forget for performance)
    this.persistSessionToDB(sessionId, updated)
      .then(() => {
        console.log('[updateContext] ✅ TRACE: Persist completed for', sessionId);
      })
      .catch(err => {
        console.error('[updateContext] ❌ TRACE: Persist FAILED for', sessionId, err);
        Logger.warn('[updateContext] Background persist failed:', err);
      });
  }
  
  /**
   * Update session context with AWAITED DB persistence
   * Use this for critical state transitions (e.g., selectedProgram) to prevent race conditions
   * in multi-instance environments like Railway where fire-and-forget can cause data loss
   * 
   * FIX 2: NEVER revert step after selectProgram
   * Once step transitions to FORM_FILL, nothing is allowed to set it back to BROWSE.
   */
  private async updateContextAndAwait(sessionId: string, updates: Partial<APIContext>): Promise<void> {
    const current = this.getContext(sessionId);
    
    // FIX 2: Guard against step reversion from FORM_FILL/PAYMENT back to BROWSE
    // ONLY block if we have a valid selectedProgram (i.e., not corrupted state)
    if (updates.step === FlowStep.BROWSE) {
      const isAdvancedStep = current.step === FlowStep.FORM_FILL || current.step === FlowStep.REVIEW || current.step === FlowStep.PAYMENT || current.step === FlowStep.SUBMIT;
      const hasValidProgram = !!current.selectedProgram;
      if (isAdvancedStep && hasValidProgram) {
        console.log('[updateContextAndAwait] ⛔ FIX 2: Blocked step reversion from', current.step, 'to BROWSE (valid program exists)');
        delete updates.step; // Remove the step update, keep current step
      }
    }
    
    const updated = { ...current, ...updates };
    this.sessions.set(sessionId, updated);
    
    // 🔍 TRACE: Log what we're persisting
    const tracePayload = {
      sessionId,
      updateKeys: Object.keys(updates),
      hasSelectedProgram: !!updated.selectedProgram,
      selectedProgramName: updated.selectedProgram?.name || updated.selectedProgram?.title || 'none',
      step: updated.step,
      timestamp: new Date().toISOString()
    };
    
    console.log('[updateContextAndAwait] 📝 TRACE: Updating session (awaited):', JSON.stringify(tracePayload, null, 2));
    
    // AWAIT the persist to ensure data is saved before returning
    await this.persistSessionToDB(sessionId, updated);
    console.log('[updateContextAndAwait] ✅ TRACE: Persist COMPLETED for', sessionId);
  }

  /**
   * Reset session context
   */
  public resetContext(sessionId: string): void {
    this.sessions.delete(sessionId);
    
    // Also delete from DB (fire and forget with proper Promise handling)
    const sessionKey = this.SESSION_KEY_PREFIX + sessionId;
    (async () => {
      try {
        await this.getSupabaseClient()
          .from('browser_sessions')
          .delete()
          .eq('session_key', sessionKey);
        Logger.debug('[resetContext] Session deleted from DB:', sessionId);
      } catch (err) {
        Logger.warn('[resetContext] Failed to delete from DB:', err);
      }
    })();
  }
}<|MERGE_RESOLUTION|>--- conflicted
+++ resolved
@@ -2492,8 +2492,6 @@
 
       // Do NOT filter by requestedActivity; always show all programs for the org.
       // We rely on the user selecting from the full list (AIM Design currently has 4).
-<<<<<<< HEAD
-=======
       // If user asked for a specific activity, narrow to matching programs first.
       const requestedActivity = (context.requestedActivity || "").toLowerCase().trim();
       if (requestedActivity) {
@@ -2511,7 +2509,6 @@
           Logger.info(`[searchPrograms] No direct matches for requestedActivity='${requestedActivity}', showing full list`);
         }
       }
->>>>>>> 54d50232
 
       if (!programs || programs.length === 0) {
         return this.formatError("No programs found at this time.");
