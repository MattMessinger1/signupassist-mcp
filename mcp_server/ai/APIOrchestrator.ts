--- conflicted
+++ resolved
@@ -2489,26 +2489,17 @@
         programs = [];
       }
 
-<<<<<<< HEAD
-      // Hard filter: remove deprecated SkiClubPro remnants (provider-level only)
-      programs = programs.filter((p: any) => {
-        const providerRef = (p.provider_ref || p.org_ref || "").toLowerCase();
-        if (providerRef.includes("skiclubpro")) return false;
-=======
       // Hard filter: remove deprecated SkiClubPro remnants (e.g., ski jumping classes)
       programs = programs.filter((p: any) => {
         const providerRef = (p.provider_ref || p.org_ref || "").toLowerCase();
         const title = (p.title || "").toLowerCase();
         if (providerRef.includes("skiclubpro")) return false;
         if (/ski\s+jump/i.test(title) || /\bski\b/i.test(title)) return false;
->>>>>>> 939f859e
         return true;
       });
 
       // Do NOT filter by requestedActivity; always show all programs for the org.
       // We rely on the user selecting from the full list (AIM Design currently has 4).
-<<<<<<< HEAD
-=======
       // If user asked for a specific activity, narrow to matching programs first.
       const requestedActivity = (context.requestedActivity || "").toLowerCase().trim();
       if (requestedActivity) {
@@ -2526,7 +2517,6 @@
           Logger.info(`[searchPrograms] No direct matches for requestedActivity='${requestedActivity}', showing full list`);
         }
       }
->>>>>>> 939f859e
 
       if (!programs || programs.length === 0) {
         return this.formatError("No programs found at this time.");
